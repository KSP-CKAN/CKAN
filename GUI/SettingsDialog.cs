--- conflicted
+++ resolved
@@ -25,11 +25,8 @@
         public SettingsDialog()
         {
             InitializeComponent();
-<<<<<<< HEAD
             this.ClearCacheMenu.Renderer = new FlatToolStripRenderer();
             StartPosition = FormStartPosition.CenterScreen;
-=======
->>>>>>> d2b74d19
             winReg = new Win32Registry();
         }
 
