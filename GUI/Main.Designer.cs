﻿using System.Windows.Forms;

namespace CKAN
{
    partial class Main
    {
        /// <summary>
        /// Required designer variable.
        /// </summary>
        private System.ComponentModel.IContainer components = null;

        /// <summary>
        /// Clean up any resources being used.
        /// </summary>
        /// <param name="disposing">true if managed resources should be disposed; otherwise, false.</param>
        protected override void Dispose(bool disposing)
        {
            if (disposing && (components != null))
            {
                components.Dispose();
            }
            base.Dispose(disposing);
        }

        #region Windows Form Designer generated code

        /// <summary>
        /// Required method for Designer support - do not modify
        /// the contents of this method with the code editor.
        /// </summary>
        private void InitializeComponent()
        {
            System.ComponentModel.ComponentResourceManager resources = new System.ComponentModel.ComponentResourceManager(typeof(Main));
            this.menuStrip1 = new System.Windows.Forms.MenuStrip();
            this.fileToolStripMenuItem = new System.Windows.Forms.ToolStripMenuItem();
            this.selectKSPInstallMenuItem = new System.Windows.Forms.ToolStripMenuItem();
            this.openKspDirectoyToolStripMenuItem = new System.Windows.Forms.ToolStripMenuItem();
            this.installFromckanToolStripMenuItem = new System.Windows.Forms.ToolStripMenuItem();
            this.exportModListToolStripMenuItem = new System.Windows.Forms.ToolStripMenuItem();
            this.toolStripSeparator1 = new System.Windows.Forms.ToolStripSeparator();
            this.ExitToolButton = new System.Windows.Forms.ToolStripMenuItem();
            this.selectionToolStripMenuItem = new System.Windows.Forms.ToolStripMenuItem();
            this.deselectAllModsToolStripMenuItem = new System.Windows.Forms.ToolStripMenuItem();
            this.selectAllInstalledModsToolStripMenuItem = new System.Windows.Forms.ToolStripMenuItem();
            this.settingsToolStripMenuItem = new System.Windows.Forms.ToolStripMenuItem();
            this.cKANSettingsToolStripMenuItem = new System.Windows.Forms.ToolStripMenuItem();
            this.pluginsToolStripMenuItem = new System.Windows.Forms.ToolStripMenuItem();
            this.kSPCommandlineToolStripMenuItem = new System.Windows.Forms.ToolStripMenuItem();
            this.helpToolStripMenuItem = new System.Windows.Forms.ToolStripMenuItem();
            this.aboutToolStripMenuItem = new System.Windows.Forms.ToolStripMenuItem();
            this.statusStrip1 = new System.Windows.Forms.StatusStrip();
            this.menuStrip2 = new System.Windows.Forms.MenuStrip();
            this.launchKSPToolStripMenuItem = new System.Windows.Forms.ToolStripMenuItem();
            this.RefreshToolButton = new System.Windows.Forms.ToolStripMenuItem();
            this.UpdateAllToolButton = new System.Windows.Forms.ToolStripMenuItem();
            this.ApplyToolButton = new System.Windows.Forms.ToolStripMenuItem();
            this.FilterToolButton = new System.Windows.Forms.ToolStripMenuItem();
            this.FilterCompatibleButton = new System.Windows.Forms.ToolStripMenuItem();
            this.FilterInstalledButton = new System.Windows.Forms.ToolStripMenuItem();
            this.FilterInstalledUpdateButton = new System.Windows.Forms.ToolStripMenuItem();
            this.FilterNewButton = new System.Windows.Forms.ToolStripMenuItem();
            this.FilterNotInstalledButton = new System.Windows.Forms.ToolStripMenuItem();
            this.FilterIncompatibleButton = new System.Windows.Forms.ToolStripMenuItem();
            this.FilterAllButton = new System.Windows.Forms.ToolStripMenuItem();
            this.DeselectAllToolButton = new System.Windows.Forms.ToolStripMenuItem();
            this.SelectInstalledToolButton = new System.Windows.Forms.ToolStripMenuItem();
            this.splitContainer1 = new System.Windows.Forms.SplitContainer();
            this.ModInfoTabControl = new System.Windows.Forms.TabControl();
            this.MetadataTabPage = new System.Windows.Forms.TabPage();
            this.MetadataLayoutPanel = new System.Windows.Forms.TableLayoutPanel();
            this.VersionLabel = new System.Windows.Forms.Label();
            this.MetadataModuleVersionLabel = new System.Windows.Forms.Label();
            this.LicenseLabel = new System.Windows.Forms.Label();
            this.MetadataModuleLicenseLabel = new System.Windows.Forms.Label();
            this.AuthorLabel = new System.Windows.Forms.Label();
            this.MetadataModuleAuthorLabel = new System.Windows.Forms.Label();
            this.HomePageLabel = new System.Windows.Forms.Label();
            this.GitHubLabel = new System.Windows.Forms.Label();
            this.MetadataModuleReleaseStatusLabel = new System.Windows.Forms.Label();
            this.ReleaseLabel = new System.Windows.Forms.Label();
            this.MetadataModuleHomePageLinkLabel = new System.Windows.Forms.LinkLabel();
            this.MetadataModuleGitHubLinkLabel = new System.Windows.Forms.LinkLabel();
            this.MetadataModuleNameLabel = new System.Windows.Forms.Label();
            this.MetadataModuleAbstractLabel = new System.Windows.Forms.RichTextBox();
            this.RelationshipTabPage = new System.Windows.Forms.TabPage();
            this.ModuleRelationshipType = new System.Windows.Forms.ComboBox();
            this.DependsGraphTree = new System.Windows.Forms.TreeView();
            this.ContentTabPage = new System.Windows.Forms.TabPage();
            this.ContentsPreviewTree = new System.Windows.Forms.TreeView();
            this.ContentsDownloadButton = new System.Windows.Forms.Button();
            this.NotCachedLabel = new System.Windows.Forms.Label();
            this.StatusPanel = new System.Windows.Forms.Panel();
            this.StatusLabel = new System.Windows.Forms.Label();
            this.MainTabControl = new System.Windows.Forms.TabControl();
            this.ManageModsTabPage = new System.Windows.Forms.TabPage();
            this.FilterByAuthorTextBox = new System.Windows.Forms.TextBox();
            this.FilterByAuthorLabel = new System.Windows.Forms.Label();
            this.KSPVersionLabel = new System.Windows.Forms.Label();
            this.FilterByNameLabel = new System.Windows.Forms.Label();
            this.FilterByNameTextBox = new System.Windows.Forms.TextBox();
            this.ChangesetTabPage = new System.Windows.Forms.TabPage();
            this.CancelChangesButton = new System.Windows.Forms.Button();
            this.ConfirmChangesButton = new System.Windows.Forms.Button();
            this.ChangesListView = new System.Windows.Forms.ListView();
            this.columnHeader1 = ((System.Windows.Forms.ColumnHeader)(new System.Windows.Forms.ColumnHeader()));
            this.ChangeType = ((System.Windows.Forms.ColumnHeader)(new System.Windows.Forms.ColumnHeader()));
            this.columnHeader2 = ((System.Windows.Forms.ColumnHeader)(new System.Windows.Forms.ColumnHeader()));
            this.WaitTabPage = new System.Windows.Forms.TabPage();
            this.CancelCurrentActionButton = new System.Windows.Forms.Button();
            this.LogTextBox = new System.Windows.Forms.TextBox();
            this.DialogProgressBar = new System.Windows.Forms.ProgressBar();
            this.MessageTextBox = new System.Windows.Forms.TextBox();
            this.ChooseRecommendedModsTabPage = new System.Windows.Forms.TabPage();
            this.ToggleRecommendedModsCheckBox = new System.Windows.Forms.CheckBox();
            this.RecommendedModsCancelButton = new System.Windows.Forms.Button();
            this.RecommendedModsContinueButton = new System.Windows.Forms.Button();
            this.RecommendedDialogLabel = new System.Windows.Forms.Label();
            this.RecommendedModsListView = new System.Windows.Forms.ListView();
            this.columnHeader3 = ((System.Windows.Forms.ColumnHeader)(new System.Windows.Forms.ColumnHeader()));
            this.columnHeader4 = ((System.Windows.Forms.ColumnHeader)(new System.Windows.Forms.ColumnHeader()));
            this.columnHeader5 = ((System.Windows.Forms.ColumnHeader)(new System.Windows.Forms.ColumnHeader()));
            this.ChooseProvidedModsTabPage = new System.Windows.Forms.TabPage();
            this.ChooseProvidedModsCancelButton = new System.Windows.Forms.Button();
            this.ChooseProvidedModsContinueButton = new System.Windows.Forms.Button();
            this.ChooseProvidedModsListView = new System.Windows.Forms.ListView();
            this.columnHeader6 = ((System.Windows.Forms.ColumnHeader)(new System.Windows.Forms.ColumnHeader()));
            this.columnHeader8 = ((System.Windows.Forms.ColumnHeader)(new System.Windows.Forms.ColumnHeader()));
            this.ChooseProvidedModsLabel = new System.Windows.Forms.Label();
            this.ModList = new CKAN.MainModListGUI();
            this.Installed = new System.Windows.Forms.DataGridViewCheckBoxColumn();
            this.Update = new System.Windows.Forms.DataGridViewCheckBoxColumn();
            this.ModName = new System.Windows.Forms.DataGridViewTextBoxColumn();
            this.Author = new System.Windows.Forms.DataGridViewTextBoxColumn();
            this.InstalledVersion = new System.Windows.Forms.DataGridViewTextBoxColumn();
            this.LatestVersion = new System.Windows.Forms.DataGridViewTextBoxColumn();
            this.Description = new System.Windows.Forms.DataGridViewTextBoxColumn();
            this.Homepage = new System.Windows.Forms.DataGridViewLinkColumn();
            this.menuStrip1.SuspendLayout();
            this.menuStrip2.SuspendLayout();
            ((System.ComponentModel.ISupportInitialize)(this.splitContainer1)).BeginInit();
            this.splitContainer1.Panel1.SuspendLayout();
            this.splitContainer1.Panel2.SuspendLayout();
            this.splitContainer1.SuspendLayout();
            this.ModInfoTabControl.SuspendLayout();
            this.MetadataTabPage.SuspendLayout();
            this.MetadataLayoutPanel.SuspendLayout();
            this.RelationshipTabPage.SuspendLayout();
            this.ContentTabPage.SuspendLayout();
            this.StatusPanel.SuspendLayout();
            this.MainTabControl.SuspendLayout();
            this.ManageModsTabPage.SuspendLayout();
            this.ChangesetTabPage.SuspendLayout();
            this.WaitTabPage.SuspendLayout();
            this.ChooseRecommendedModsTabPage.SuspendLayout();
            this.ChooseProvidedModsTabPage.SuspendLayout();
            ((System.ComponentModel.ISupportInitialize)(this.ModList)).BeginInit();
            this.SuspendLayout();
            // 
            // menuStrip1
            // 
            this.menuStrip1.Items.AddRange(new System.Windows.Forms.ToolStripItem[] {
            this.fileToolStripMenuItem,
            this.selectionToolStripMenuItem,
            this.settingsToolStripMenuItem,
            this.helpToolStripMenuItem});
            this.menuStrip1.Location = new System.Drawing.Point(0, 0);
            this.menuStrip1.Name = "menuStrip1";
            this.menuStrip1.Size = new System.Drawing.Size(1029, 24);
            this.menuStrip1.TabIndex = 0;
            this.menuStrip1.Text = "menuStrip1";
            // 
            // fileToolStripMenuItem
            // 
            this.fileToolStripMenuItem.DropDownItems.AddRange(new System.Windows.Forms.ToolStripItem[] {
            this.selectKSPInstallMenuItem,
            this.openKspDirectoyToolStripMenuItem,
            this.installFromckanToolStripMenuItem,
            this.exportModListToolStripMenuItem,
            this.toolStripSeparator1,
            this.ExitToolButton});
            this.fileToolStripMenuItem.Name = "fileToolStripMenuItem";
            this.fileToolStripMenuItem.Size = new System.Drawing.Size(37, 20);
            this.fileToolStripMenuItem.Text = "File";
            // 
            // selectKSPInstallMenuItem
            // 
            this.selectKSPInstallMenuItem.Name = "selectKSPInstallMenuItem";
            this.selectKSPInstallMenuItem.Size = new System.Drawing.Size(196, 22);
            this.selectKSPInstallMenuItem.Text = "Select KSP Install...";
            this.selectKSPInstallMenuItem.Click += new System.EventHandler(this.selectKSPInstallMenuItem_Click);
            // 
            // openKspDirectoyToolStripMenuItem
            // 
            this.openKspDirectoyToolStripMenuItem.Name = "openKspDirectoyToolStripMenuItem";
            this.openKspDirectoyToolStripMenuItem.Size = new System.Drawing.Size(196, 22);
            this.openKspDirectoyToolStripMenuItem.Text = "Open KSP Directoy";
            this.openKspDirectoyToolStripMenuItem.Click += new System.EventHandler(this.openKspDirectoyToolStripMenuItem_Click);
            // 
            // installFromckanToolStripMenuItem
            // 
            this.installFromckanToolStripMenuItem.Name = "installFromckanToolStripMenuItem";
            this.installFromckanToolStripMenuItem.Size = new System.Drawing.Size(196, 22);
            this.installFromckanToolStripMenuItem.Text = "Install from .ckan...";
            this.installFromckanToolStripMenuItem.Click += new System.EventHandler(this.installFromckanToolStripMenuItem_Click);
            // 
            // exportModListToolStripMenuItem
            // 
            this.exportModListToolStripMenuItem.Name = "exportModListToolStripMenuItem";
            this.exportModListToolStripMenuItem.Size = new System.Drawing.Size(196, 22);
            this.exportModListToolStripMenuItem.Text = "&Export installed mods...";
            this.exportModListToolStripMenuItem.Click += new System.EventHandler(this.exportModListToolStripMenuItem_Click);
            // 
            // toolStripSeparator1
            // 
            this.toolStripSeparator1.Name = "toolStripSeparator1";
            this.toolStripSeparator1.Size = new System.Drawing.Size(193, 6);
            // 
            // ExitToolButton
            // 
            this.ExitToolButton.Name = "ExitToolButton";
            this.ExitToolButton.Size = new System.Drawing.Size(196, 22);
            this.ExitToolButton.Text = "Exit";
            this.ExitToolButton.Click += new System.EventHandler(this.ExitToolButton_Click);
            // 
            // selectionToolStripMenuItem
            // 
            this.selectionToolStripMenuItem.DropDownItems.AddRange(new System.Windows.Forms.ToolStripItem[] {
            this.deselectAllModsToolStripMenuItem,
            this.selectAllInstalledModsToolStripMenuItem});
            this.selectionToolStripMenuItem.Name = "selectionToolStripMenuItem";
            this.selectionToolStripMenuItem.Size = new System.Drawing.Size(67, 20);
            this.selectionToolStripMenuItem.Text = "Selection";
            // 
            // deselectAllModsToolStripMenuItem
            // 
            this.deselectAllModsToolStripMenuItem.Name = "deselectAllModsToolStripMenuItem";
            this.deselectAllModsToolStripMenuItem.Size = new System.Drawing.Size(202, 22);
            this.deselectAllModsToolStripMenuItem.Text = "Deselect All Mods";
            this.deselectAllModsToolStripMenuItem.Click += new System.EventHandler(this.deselectAllModsToolStripMenuItem_Click);
            // 
            // selectAllInstalledModsToolStripMenuItem
            // 
            this.selectAllInstalledModsToolStripMenuItem.Name = "selectAllInstalledModsToolStripMenuItem";
            this.selectAllInstalledModsToolStripMenuItem.Size = new System.Drawing.Size(202, 22);
            this.selectAllInstalledModsToolStripMenuItem.Text = "Select All Installed Mods";
            this.selectAllInstalledModsToolStripMenuItem.Click += new System.EventHandler(this.selectAllInstalledModsToolStripMenuItem_Click);
            // 
            // settingsToolStripMenuItem
            // 
            this.settingsToolStripMenuItem.DropDownItems.AddRange(new System.Windows.Forms.ToolStripItem[] {
            this.cKANSettingsToolStripMenuItem,
            this.pluginsToolStripMenuItem,
            this.kSPCommandlineToolStripMenuItem});
            this.settingsToolStripMenuItem.Name = "settingsToolStripMenuItem";
            this.settingsToolStripMenuItem.Size = new System.Drawing.Size(61, 20);
            this.settingsToolStripMenuItem.Text = "Settings";
            // 
            // cKANSettingsToolStripMenuItem
            // 
            this.cKANSettingsToolStripMenuItem.Name = "cKANSettingsToolStripMenuItem";
            this.cKANSettingsToolStripMenuItem.Size = new System.Drawing.Size(176, 22);
            this.cKANSettingsToolStripMenuItem.Text = "CKAN settings";
            this.cKANSettingsToolStripMenuItem.Click += new System.EventHandler(this.CKANSettingsToolStripMenuItem_Click);
            // 
            // pluginsToolStripMenuItem
            // 
            this.pluginsToolStripMenuItem.Name = "pluginsToolStripMenuItem";
            this.pluginsToolStripMenuItem.Size = new System.Drawing.Size(176, 22);
            this.pluginsToolStripMenuItem.Text = "CKAN plugins";
            this.pluginsToolStripMenuItem.Click += new System.EventHandler(this.pluginsToolStripMenuItem_Click);
            // 
            // kSPCommandlineToolStripMenuItem
            // 
            this.kSPCommandlineToolStripMenuItem.Name = "kSPCommandlineToolStripMenuItem";
            this.kSPCommandlineToolStripMenuItem.Size = new System.Drawing.Size(176, 22);
            this.kSPCommandlineToolStripMenuItem.Text = "KSP command-line";
            this.kSPCommandlineToolStripMenuItem.Click += new System.EventHandler(this.KSPCommandlineToolStripMenuItem_Click);
            // 
            // helpToolStripMenuItem
            // 
            this.helpToolStripMenuItem.DropDownItems.AddRange(new System.Windows.Forms.ToolStripItem[] {
            this.aboutToolStripMenuItem});
            this.helpToolStripMenuItem.Name = "helpToolStripMenuItem";
            this.helpToolStripMenuItem.Size = new System.Drawing.Size(44, 20);
            this.helpToolStripMenuItem.Text = "Help";
            // 
            // aboutToolStripMenuItem
            // 
            this.aboutToolStripMenuItem.Name = "aboutToolStripMenuItem";
            this.aboutToolStripMenuItem.Size = new System.Drawing.Size(107, 22);
            this.aboutToolStripMenuItem.Text = "About";
            this.aboutToolStripMenuItem.Click += new System.EventHandler(this.aboutToolStripMenuItem_Click);
            // 
            // statusStrip1
            // 
            this.statusStrip1.Location = new System.Drawing.Point(0, 696);
            this.statusStrip1.Name = "statusStrip1";
            this.statusStrip1.Size = new System.Drawing.Size(1029, 22);
            this.statusStrip1.TabIndex = 1;
            this.statusStrip1.Text = "statusStrip1";
            // 
            // menuStrip2
            // 
            this.menuStrip2.Anchor = ((System.Windows.Forms.AnchorStyles)(((System.Windows.Forms.AnchorStyles.Top | System.Windows.Forms.AnchorStyles.Left) 
            | System.Windows.Forms.AnchorStyles.Right)));
            this.menuStrip2.AutoSize = false;
            this.menuStrip2.BackColor = System.Drawing.SystemColors.Control;
            this.menuStrip2.Dock = System.Windows.Forms.DockStyle.None;
            this.menuStrip2.Items.AddRange(new System.Windows.Forms.ToolStripItem[] {
            this.launchKSPToolStripMenuItem,
            this.RefreshToolButton,
            this.UpdateAllToolButton,
            this.ApplyToolButton,
            this.FilterToolButton,
            this.DeselectAllToolButton,
            this.SelectInstalledToolButton});
            this.menuStrip2.Location = new System.Drawing.Point(0, 3);
            this.menuStrip2.Name = "menuStrip2";
            this.menuStrip2.Size = new System.Drawing.Size(3917, 40);
            this.menuStrip2.TabIndex = 2;
            this.menuStrip2.Text = "menuStrip2";
            // 
            // launchKSPToolStripMenuItem
            // 
            this.launchKSPToolStripMenuItem.Image = global::CKAN.Properties.Resources.ksp;
            this.launchKSPToolStripMenuItem.ImageScaling = System.Windows.Forms.ToolStripItemImageScaling.None;
            this.launchKSPToolStripMenuItem.Name = "launchKSPToolStripMenuItem";
            this.launchKSPToolStripMenuItem.Size = new System.Drawing.Size(113, 36);
            this.launchKSPToolStripMenuItem.Text = "Launch KSP";
            this.launchKSPToolStripMenuItem.Click += new System.EventHandler(this.launchKSPToolStripMenuItem_Click);
            // 
            // RefreshToolButton
            // 
            this.RefreshToolButton.Image = global::CKAN.Properties.Resources.refresh;
            this.RefreshToolButton.ImageScaling = System.Windows.Forms.ToolStripItemImageScaling.None;
            this.RefreshToolButton.Name = "RefreshToolButton";
            this.RefreshToolButton.Size = new System.Drawing.Size(90, 36);
            this.RefreshToolButton.Text = "Refresh";
            this.RefreshToolButton.Click += new System.EventHandler(this.RefreshToolButton_Click);
            // 
            // UpdateAllToolButton
            // 
            this.UpdateAllToolButton.Image = global::CKAN.Properties.Resources.update;
            this.UpdateAllToolButton.ImageScaling = System.Windows.Forms.ToolStripItemImageScaling.None;
            this.UpdateAllToolButton.Name = "UpdateAllToolButton";
            this.UpdateAllToolButton.Size = new System.Drawing.Size(140, 36);
            this.UpdateAllToolButton.Text = "Mark all updated";
            this.UpdateAllToolButton.Click += new System.EventHandler(this.MarkAllUpdatesToolButton_Click);
            // 
            // ApplyToolButton
            // 
            this.ApplyToolButton.Image = global::CKAN.Properties.Resources.apply;
            this.ApplyToolButton.ImageScaling = System.Windows.Forms.ToolStripItemImageScaling.None;
            this.ApplyToolButton.Name = "ApplyToolButton";
            this.ApplyToolButton.Size = new System.Drawing.Size(127, 36);
            this.ApplyToolButton.Text = "Go to changes";
            this.ApplyToolButton.Click += new System.EventHandler(this.ApplyToolButton_Click);
            // 
            // FilterToolButton
            // 
            this.FilterToolButton.DropDownItems.AddRange(new System.Windows.Forms.ToolStripItem[] {
            this.FilterCompatibleButton,
            this.FilterInstalledButton,
            this.FilterInstalledUpdateButton,
            this.FilterNewButton,
            this.FilterNotInstalledButton,
            this.FilterIncompatibleButton,
            this.FilterAllButton});
            this.FilterToolButton.Image = global::CKAN.Properties.Resources.search;
            this.FilterToolButton.ImageScaling = System.Windows.Forms.ToolStripItemImageScaling.None;
            this.FilterToolButton.Name = "FilterToolButton";
            this.FilterToolButton.Size = new System.Drawing.Size(150, 36);
            this.FilterToolButton.Text = "Filter (Compatible)";
            // 
            // FilterCompatibleButton
            // 
            this.FilterCompatibleButton.Name = "FilterCompatibleButton";
            this.FilterCompatibleButton.Size = new System.Drawing.Size(215, 22);
            this.FilterCompatibleButton.Text = "Compatible";
            this.FilterCompatibleButton.Click += new System.EventHandler(this.FilterCompatibleButton_Click);
            // 
            // FilterInstalledButton
            // 
            this.FilterInstalledButton.Name = "FilterInstalledButton";
            this.FilterInstalledButton.Size = new System.Drawing.Size(215, 22);
            this.FilterInstalledButton.Text = "Installed";
            this.FilterInstalledButton.Click += new System.EventHandler(this.FilterInstalledButton_Click);
            // 
            // FilterInstalledUpdateButton
            // 
            this.FilterInstalledUpdateButton.Name = "FilterInstalledUpdateButton";
            this.FilterInstalledUpdateButton.Size = new System.Drawing.Size(215, 22);
            this.FilterInstalledUpdateButton.Text = "Installed (update available)";
            this.FilterInstalledUpdateButton.Click += new System.EventHandler(this.FilterInstalledUpdateButton_Click);
            // 
            // FilterNewButton
            // 
            this.FilterNewButton.Name = "FilterNewButton";
            this.FilterNewButton.Size = new System.Drawing.Size(215, 22);
            this.FilterNewButton.Text = "New in repository";
            this.FilterNewButton.Click += new System.EventHandler(this.FilterNewButton_Click);
            // 
            // FilterNotInstalledButton
            // 
            this.FilterNotInstalledButton.Name = "FilterNotInstalledButton";
            this.FilterNotInstalledButton.Size = new System.Drawing.Size(215, 22);
            this.FilterNotInstalledButton.Text = "Not installed";
            this.FilterNotInstalledButton.Click += new System.EventHandler(this.FilterNotInstalledButton_Click);
            // 
            // FilterIncompatibleButton
            // 
            this.FilterIncompatibleButton.Name = "FilterIncompatibleButton";
            this.FilterIncompatibleButton.Size = new System.Drawing.Size(215, 22);
            this.FilterIncompatibleButton.Text = "Incompatible";
            this.FilterIncompatibleButton.Click += new System.EventHandler(this.FilterIncompatibleButton_Click);
            // 
            // FilterAllButton
            // 
            this.FilterAllButton.Name = "FilterAllButton";
            this.FilterAllButton.Size = new System.Drawing.Size(215, 22);
            this.FilterAllButton.Text = "All";
            this.FilterAllButton.Click += new System.EventHandler(this.FilterAllButton_Click);
            // 
            // DeselectAllToolButton
            // 
            this.DeselectAllToolButton.Name = "DeselectAllToolButton";
            this.DeselectAllToolButton.Size = new System.Drawing.Size(12, 36);
            // 
            // SelectInstalledToolButton
            // 
            this.SelectInstalledToolButton.Name = "SelectInstalledToolButton";
            this.SelectInstalledToolButton.Size = new System.Drawing.Size(12, 36);
            // 
<<<<<<< HEAD
            // ModList
            // 
            this.ModList.AllowUserToAddRows = false;
            this.ModList.AllowUserToDeleteRows = false;
            this.ModList.AllowUserToResizeRows = false;
            this.ModList.BackgroundColor = System.Drawing.SystemColors.Window;
            this.ModList.CellBorderStyle = System.Windows.Forms.DataGridViewCellBorderStyle.None;
            this.ModList.ColumnHeadersBorderStyle = System.Windows.Forms.DataGridViewHeaderBorderStyle.None;
            this.ModList.ColumnHeadersHeightSizeMode = System.Windows.Forms.DataGridViewColumnHeadersHeightSizeMode.AutoSize;
            this.ModList.Columns.AddRange(new System.Windows.Forms.DataGridViewColumn[] {
            this.Installed,
            this.Update,
            this.ModName,
            this.Author,
            this.InstalledVersion,
            this.LatestVersion,
            this.Description,
            this.Homepage});
            this.ModList.Dock = System.Windows.Forms.DockStyle.Fill;
            this.ModList.Location = new System.Drawing.Point(0, 0);
            this.ModList.MultiSelect = false;
            this.ModList.Name = "ModList";
            this.ModList.RowHeadersVisible = false;
            this.ModList.SelectionMode = System.Windows.Forms.DataGridViewSelectionMode.FullRowSelect;
            this.ModList.Size = new System.Drawing.Size(651, 578);
            this.ModList.TabIndex = 3;
            this.ModList.CellContentClick += new System.Windows.Forms.DataGridViewCellEventHandler(this.ModList_CellContentClick);
            this.ModList.CellMouseDoubleClick += new System.Windows.Forms.DataGridViewCellMouseEventHandler(this.ModList_CellMouseDoubleClick);
            this.ModList.ColumnHeaderMouseClick += new System.Windows.Forms.DataGridViewCellMouseEventHandler(this.ModList_HeaderMouseClick);
            this.ModList.SelectionChanged += new System.EventHandler(this.ModList_SelectedIndexChanged);
            this.ModList.KeyDown += new System.Windows.Forms.KeyEventHandler(this.ModList_KeyDown);
            this.ModList.KeyPress += new System.Windows.Forms.KeyPressEventHandler(this.ModList_KeyPress);
            // 
            // Installed
            // 
            this.Installed.HeaderText = "Installed";
            this.Installed.Name = "Installed";
            this.Installed.SortMode = System.Windows.Forms.DataGridViewColumnSortMode.Programmatic;
            this.Installed.Width = 50;
            // 
            // Update
            // 
            this.Update.HeaderText = "Update";
            this.Update.Name = "Update";
            this.Update.SortMode = System.Windows.Forms.DataGridViewColumnSortMode.Programmatic;
            this.Update.Width = 46;
            // 
            // ModName
            // 
            this.ModName.HeaderText = "Name";
            this.ModName.Name = "ModName";
            this.ModName.ReadOnly = true;
            this.ModName.SortMode = System.Windows.Forms.DataGridViewColumnSortMode.Programmatic;
            this.ModName.Width = 58;
            // 
            // Author
            // 
            this.Author.HeaderText = "Author";
            this.Author.Name = "Author";
            this.Author.ReadOnly = true;
            this.Author.SortMode = System.Windows.Forms.DataGridViewColumnSortMode.Programmatic;
            this.Author.Width = 61;
            // 
            // InstalledVersion
            // 
            this.InstalledVersion.HeaderText = "Installed version";
            this.InstalledVersion.Name = "InstalledVersion";
            this.InstalledVersion.ReadOnly = true;
            this.InstalledVersion.SortMode = System.Windows.Forms.DataGridViewColumnSortMode.Programmatic;
            this.InstalledVersion.Width = 97;
            // 
            // LatestVersion
            // 
            this.LatestVersion.HeaderText = "Latest version";
            this.LatestVersion.Name = "LatestVersion";
            this.LatestVersion.ReadOnly = true;
            this.LatestVersion.SortMode = System.Windows.Forms.DataGridViewColumnSortMode.Programmatic;
            this.LatestVersion.Width = 88;
            // 
            // Description
            // 
            this.Description.HeaderText = "Description";
            this.Description.Name = "Description";
            this.Description.ReadOnly = true;
            this.Description.SortMode = System.Windows.Forms.DataGridViewColumnSortMode.Programmatic;
            this.Description.Width = 83;
            // 
            // Homepage
            // 
            this.Homepage.AutoSizeMode = System.Windows.Forms.DataGridViewAutoSizeColumnMode.AllCells;
            this.Homepage.HeaderText = "Homepage";
            this.Homepage.LinkBehavior = System.Windows.Forms.LinkBehavior.HoverUnderline;
            this.Homepage.Name = "Homepage";
            this.Homepage.ReadOnly = true;
            this.Homepage.SortMode = System.Windows.Forms.DataGridViewColumnSortMode.Programmatic;
            this.Homepage.Width = 84;
            // 
=======
>>>>>>> f29d4cbb
            // splitContainer1
            // 
            this.splitContainer1.Anchor = ((System.Windows.Forms.AnchorStyles)((((System.Windows.Forms.AnchorStyles.Top | System.Windows.Forms.AnchorStyles.Bottom) 
            | System.Windows.Forms.AnchorStyles.Left) 
            | System.Windows.Forms.AnchorStyles.Right)));
            this.splitContainer1.FixedPanel = System.Windows.Forms.FixedPanel.Panel2;
            this.splitContainer1.Location = new System.Drawing.Point(0, 72);
            this.splitContainer1.Name = "splitContainer1";
            // 
            // splitContainer1.Panel1
            // 
            this.splitContainer1.Panel1.Controls.Add(this.ModList);
            // 
            // splitContainer1.Panel2
            // 
            this.splitContainer1.Panel2.Controls.Add(this.ModInfoTabControl);
            this.splitContainer1.Size = new System.Drawing.Size(1015, 578);
            this.splitContainer1.SplitterDistance = 651;
            this.splitContainer1.TabIndex = 7;
            // 
            // ModInfoTabControl
            // 
            this.ModInfoTabControl.Appearance = System.Windows.Forms.TabAppearance.FlatButtons;
            this.ModInfoTabControl.Controls.Add(this.MetadataTabPage);
            this.ModInfoTabControl.Controls.Add(this.RelationshipTabPage);
            this.ModInfoTabControl.Controls.Add(this.ContentTabPage);
            this.ModInfoTabControl.Dock = System.Windows.Forms.DockStyle.Fill;
            this.ModInfoTabControl.Location = new System.Drawing.Point(0, 0);
            this.ModInfoTabControl.Name = "ModInfoTabControl";
            this.ModInfoTabControl.SelectedIndex = 0;
            this.ModInfoTabControl.Size = new System.Drawing.Size(360, 578);
            this.ModInfoTabControl.TabIndex = 0;
            this.ModInfoTabControl.SelectedIndexChanged += new System.EventHandler(this.ModInfoIndexChanged);
            // 
            // MetadataTabPage
            // 
            this.MetadataTabPage.Controls.Add(this.MetadataLayoutPanel);
            this.MetadataTabPage.Location = new System.Drawing.Point(4, 25);
            this.MetadataTabPage.Name = "MetadataTabPage";
            this.MetadataTabPage.Padding = new System.Windows.Forms.Padding(3);
            this.MetadataTabPage.Size = new System.Drawing.Size(352, 549);
            this.MetadataTabPage.TabIndex = 0;
            this.MetadataTabPage.Text = "Metadata";
            this.MetadataTabPage.UseVisualStyleBackColor = true;
            // 
            // MetadataLayoutPanel
            // 
            this.MetadataLayoutPanel.ColumnCount = 2;
            this.MetadataLayoutPanel.ColumnStyles.Add(new System.Windows.Forms.ColumnStyle());
            this.MetadataLayoutPanel.ColumnStyles.Add(new System.Windows.Forms.ColumnStyle());
            this.MetadataLayoutPanel.Controls.Add(this.VersionLabel, 0, 3);
            this.MetadataLayoutPanel.Controls.Add(this.MetadataModuleVersionLabel, 1, 3);
            this.MetadataLayoutPanel.Controls.Add(this.LicenseLabel, 0, 4);
            this.MetadataLayoutPanel.Controls.Add(this.MetadataModuleLicenseLabel, 1, 4);
            this.MetadataLayoutPanel.Controls.Add(this.AuthorLabel, 0, 5);
            this.MetadataLayoutPanel.Controls.Add(this.MetadataModuleAuthorLabel, 1, 5);
            this.MetadataLayoutPanel.Controls.Add(this.HomePageLabel, 0, 6);
            this.MetadataLayoutPanel.Controls.Add(this.GitHubLabel, 0, 7);
            this.MetadataLayoutPanel.Controls.Add(this.MetadataModuleReleaseStatusLabel, 1, 8);
            this.MetadataLayoutPanel.Controls.Add(this.ReleaseLabel, 0, 8);
            this.MetadataLayoutPanel.Controls.Add(this.MetadataModuleHomePageLinkLabel, 1, 6);
            this.MetadataLayoutPanel.Controls.Add(this.MetadataModuleGitHubLinkLabel, 1, 7);
            this.MetadataLayoutPanel.Controls.Add(this.MetadataModuleNameLabel, 0, 0);
            this.MetadataLayoutPanel.Controls.Add(this.MetadataModuleAbstractLabel, 0, 2);
            this.MetadataLayoutPanel.Dock = System.Windows.Forms.DockStyle.Fill;
            this.MetadataLayoutPanel.Location = new System.Drawing.Point(3, 3);
            this.MetadataLayoutPanel.Name = "MetadataLayoutPanel";
            this.MetadataLayoutPanel.RowCount = 14;
            this.MetadataLayoutPanel.RowStyles.Add(new System.Windows.Forms.RowStyle(System.Windows.Forms.SizeType.Absolute, 20F));
            this.MetadataLayoutPanel.RowStyles.Add(new System.Windows.Forms.RowStyle(System.Windows.Forms.SizeType.Absolute, 37F));
            this.MetadataLayoutPanel.RowStyles.Add(new System.Windows.Forms.RowStyle(System.Windows.Forms.SizeType.Absolute, 54F));
            this.MetadataLayoutPanel.RowStyles.Add(new System.Windows.Forms.RowStyle(System.Windows.Forms.SizeType.Absolute, 33F));
            this.MetadataLayoutPanel.RowStyles.Add(new System.Windows.Forms.RowStyle(System.Windows.Forms.SizeType.Absolute, 32F));
            this.MetadataLayoutPanel.RowStyles.Add(new System.Windows.Forms.RowStyle(System.Windows.Forms.SizeType.Absolute, 32F));
            this.MetadataLayoutPanel.RowStyles.Add(new System.Windows.Forms.RowStyle(System.Windows.Forms.SizeType.Absolute, 35F));
            this.MetadataLayoutPanel.RowStyles.Add(new System.Windows.Forms.RowStyle(System.Windows.Forms.SizeType.Absolute, 43F));
            this.MetadataLayoutPanel.RowStyles.Add(new System.Windows.Forms.RowStyle(System.Windows.Forms.SizeType.Absolute, 25F));
            this.MetadataLayoutPanel.RowStyles.Add(new System.Windows.Forms.RowStyle(System.Windows.Forms.SizeType.Absolute, 17F));
            this.MetadataLayoutPanel.RowStyles.Add(new System.Windows.Forms.RowStyle(System.Windows.Forms.SizeType.Absolute, 32F));
            this.MetadataLayoutPanel.RowStyles.Add(new System.Windows.Forms.RowStyle(System.Windows.Forms.SizeType.Absolute, 32F));
            this.MetadataLayoutPanel.RowStyles.Add(new System.Windows.Forms.RowStyle(System.Windows.Forms.SizeType.Absolute, 32F));
            this.MetadataLayoutPanel.RowStyles.Add(new System.Windows.Forms.RowStyle(System.Windows.Forms.SizeType.Absolute, 20F));
            this.MetadataLayoutPanel.Size = new System.Drawing.Size(346, 543);
            this.MetadataLayoutPanel.TabIndex = 0;
            // 
            // VersionLabel
            // 
            this.VersionLabel.AutoSize = true;
            this.VersionLabel.Dock = System.Windows.Forms.DockStyle.Fill;
            this.VersionLabel.ForeColor = System.Drawing.Color.FromArgb(((int)(((byte)(64)))), ((int)(((byte)(64)))), ((int)(((byte)(64)))));
            this.VersionLabel.Location = new System.Drawing.Point(3, 111);
            this.VersionLabel.Name = "VersionLabel";
            this.VersionLabel.Size = new System.Drawing.Size(80, 33);
            this.VersionLabel.TabIndex = 1;
            this.VersionLabel.Text = "Version:";
            // 
            // MetadataModuleVersionLabel
            // 
            this.MetadataModuleVersionLabel.AutoSize = true;
            this.MetadataModuleVersionLabel.Dock = System.Windows.Forms.DockStyle.Fill;
            this.MetadataModuleVersionLabel.Location = new System.Drawing.Point(89, 111);
            this.MetadataModuleVersionLabel.Name = "MetadataModuleVersionLabel";
            this.MetadataModuleVersionLabel.Size = new System.Drawing.Size(257, 33);
            this.MetadataModuleVersionLabel.TabIndex = 2;
            this.MetadataModuleVersionLabel.Text = "0.0.0";
            // 
            // LicenseLabel
            // 
            this.LicenseLabel.AutoSize = true;
            this.LicenseLabel.Dock = System.Windows.Forms.DockStyle.Fill;
            this.LicenseLabel.ForeColor = System.Drawing.Color.FromArgb(((int)(((byte)(64)))), ((int)(((byte)(64)))), ((int)(((byte)(64)))));
            this.LicenseLabel.Location = new System.Drawing.Point(3, 144);
            this.LicenseLabel.Name = "LicenseLabel";
            this.LicenseLabel.Size = new System.Drawing.Size(80, 32);
            this.LicenseLabel.TabIndex = 3;
            this.LicenseLabel.Text = "License:";
            // 
            // MetadataModuleLicenseLabel
            // 
            this.MetadataModuleLicenseLabel.AutoSize = true;
            this.MetadataModuleLicenseLabel.Dock = System.Windows.Forms.DockStyle.Fill;
            this.MetadataModuleLicenseLabel.Location = new System.Drawing.Point(89, 144);
            this.MetadataModuleLicenseLabel.Name = "MetadataModuleLicenseLabel";
            this.MetadataModuleLicenseLabel.Size = new System.Drawing.Size(257, 32);
            this.MetadataModuleLicenseLabel.TabIndex = 4;
            this.MetadataModuleLicenseLabel.Text = "None";
            // 
            // AuthorLabel
            // 
            this.AuthorLabel.AutoSize = true;
            this.AuthorLabel.Dock = System.Windows.Forms.DockStyle.Fill;
            this.AuthorLabel.ForeColor = System.Drawing.Color.FromArgb(((int)(((byte)(64)))), ((int)(((byte)(64)))), ((int)(((byte)(64)))));
            this.AuthorLabel.Location = new System.Drawing.Point(3, 176);
            this.AuthorLabel.Name = "AuthorLabel";
            this.AuthorLabel.Size = new System.Drawing.Size(80, 32);
            this.AuthorLabel.TabIndex = 5;
            this.AuthorLabel.Text = "Author:";
            // 
            // MetadataModuleAuthorLabel
            // 
            this.MetadataModuleAuthorLabel.AutoSize = true;
            this.MetadataModuleAuthorLabel.Dock = System.Windows.Forms.DockStyle.Fill;
            this.MetadataModuleAuthorLabel.Location = new System.Drawing.Point(89, 176);
            this.MetadataModuleAuthorLabel.Name = "MetadataModuleAuthorLabel";
            this.MetadataModuleAuthorLabel.Size = new System.Drawing.Size(257, 32);
            this.MetadataModuleAuthorLabel.TabIndex = 6;
            this.MetadataModuleAuthorLabel.Text = "Nobody";
            // 
            // HomePageLabel
            // 
            this.HomePageLabel.AutoSize = true;
            this.HomePageLabel.Dock = System.Windows.Forms.DockStyle.Fill;
            this.HomePageLabel.ForeColor = System.Drawing.Color.FromArgb(((int)(((byte)(64)))), ((int)(((byte)(64)))), ((int)(((byte)(64)))));
            this.HomePageLabel.Location = new System.Drawing.Point(3, 208);
            this.HomePageLabel.Name = "HomePageLabel";
            this.HomePageLabel.Size = new System.Drawing.Size(80, 35);
            this.HomePageLabel.TabIndex = 7;
            this.HomePageLabel.Text = "Homepage:";
            // 
            // GitHubLabel
            // 
            this.GitHubLabel.AutoSize = true;
            this.GitHubLabel.Dock = System.Windows.Forms.DockStyle.Fill;
            this.GitHubLabel.ForeColor = System.Drawing.Color.FromArgb(((int)(((byte)(64)))), ((int)(((byte)(64)))), ((int)(((byte)(64)))));
            this.GitHubLabel.Location = new System.Drawing.Point(3, 243);
            this.GitHubLabel.Name = "GitHubLabel";
            this.GitHubLabel.Size = new System.Drawing.Size(80, 43);
            this.GitHubLabel.TabIndex = 10;
            this.GitHubLabel.Text = "GitHub:";
            // 
            // MetadataModuleReleaseStatusLabel
            // 
            this.MetadataModuleReleaseStatusLabel.AutoSize = true;
            this.MetadataModuleReleaseStatusLabel.Dock = System.Windows.Forms.DockStyle.Fill;
            this.MetadataModuleReleaseStatusLabel.Location = new System.Drawing.Point(89, 286);
            this.MetadataModuleReleaseStatusLabel.Name = "MetadataModuleReleaseStatusLabel";
            this.MetadataModuleReleaseStatusLabel.Size = new System.Drawing.Size(257, 25);
            this.MetadataModuleReleaseStatusLabel.TabIndex = 11;
            this.MetadataModuleReleaseStatusLabel.Text = "Stable";
            // 
            // ReleaseLabel
            // 
            this.ReleaseLabel.AutoSize = true;
            this.ReleaseLabel.Dock = System.Windows.Forms.DockStyle.Fill;
            this.ReleaseLabel.ForeColor = System.Drawing.Color.FromArgb(((int)(((byte)(64)))), ((int)(((byte)(64)))), ((int)(((byte)(64)))));
            this.ReleaseLabel.Location = new System.Drawing.Point(3, 286);
            this.ReleaseLabel.Name = "ReleaseLabel";
            this.ReleaseLabel.Size = new System.Drawing.Size(80, 25);
            this.ReleaseLabel.TabIndex = 12;
            this.ReleaseLabel.Text = "Release status:";
            // 
            // MetadataModuleHomePageLinkLabel
            // 
            this.MetadataModuleHomePageLinkLabel.AutoEllipsis = true;
            this.MetadataModuleHomePageLinkLabel.Dock = System.Windows.Forms.DockStyle.Fill;
            this.MetadataModuleHomePageLinkLabel.Location = new System.Drawing.Point(89, 208);
            this.MetadataModuleHomePageLinkLabel.Name = "MetadataModuleHomePageLinkLabel";
            this.MetadataModuleHomePageLinkLabel.Size = new System.Drawing.Size(257, 35);
            this.MetadataModuleHomePageLinkLabel.TabIndex = 25;
            this.MetadataModuleHomePageLinkLabel.TabStop = true;
            this.MetadataModuleHomePageLinkLabel.Text = "linkLabel1";
            this.MetadataModuleHomePageLinkLabel.LinkClicked += new System.Windows.Forms.LinkLabelLinkClickedEventHandler(this.LinkLabel_LinkClicked);
            // 
            // MetadataModuleGitHubLinkLabel
            // 
            this.MetadataModuleGitHubLinkLabel.AutoEllipsis = true;
            this.MetadataModuleGitHubLinkLabel.Dock = System.Windows.Forms.DockStyle.Fill;
            this.MetadataModuleGitHubLinkLabel.Location = new System.Drawing.Point(89, 243);
            this.MetadataModuleGitHubLinkLabel.Name = "MetadataModuleGitHubLinkLabel";
            this.MetadataModuleGitHubLinkLabel.Size = new System.Drawing.Size(257, 43);
            this.MetadataModuleGitHubLinkLabel.TabIndex = 26;
            this.MetadataModuleGitHubLinkLabel.TabStop = true;
            this.MetadataModuleGitHubLinkLabel.Text = "linkLabel2";
            this.MetadataModuleGitHubLinkLabel.LinkClicked += new System.Windows.Forms.LinkLabelLinkClickedEventHandler(this.LinkLabel_LinkClicked);
            // 
            // MetadataModuleNameLabel
            // 
            this.MetadataLayoutPanel.SetColumnSpan(this.MetadataModuleNameLabel, 2);
            this.MetadataModuleNameLabel.Dock = System.Windows.Forms.DockStyle.Fill;
            this.MetadataModuleNameLabel.Font = new System.Drawing.Font("Microsoft Sans Serif", 9.75F, System.Drawing.FontStyle.Bold, System.Drawing.GraphicsUnit.Point, ((byte)(0)));
            this.MetadataModuleNameLabel.ForeColor = System.Drawing.Color.FromArgb(((int)(((byte)(64)))), ((int)(((byte)(64)))), ((int)(((byte)(64)))));
            this.MetadataModuleNameLabel.Location = new System.Drawing.Point(3, 0);
            this.MetadataModuleNameLabel.Name = "MetadataModuleNameLabel";
            this.MetadataLayoutPanel.SetRowSpan(this.MetadataModuleNameLabel, 2);
            this.MetadataModuleNameLabel.Size = new System.Drawing.Size(343, 57);
            this.MetadataModuleNameLabel.TabIndex = 0;
            this.MetadataModuleNameLabel.Text = "Mod Name";
            this.MetadataModuleNameLabel.TextAlign = System.Drawing.ContentAlignment.MiddleCenter;
            // 
            // MetadataModuleAbstractLabel
            // 
            this.MetadataModuleAbstractLabel.BorderStyle = System.Windows.Forms.BorderStyle.None;
            this.MetadataLayoutPanel.SetColumnSpan(this.MetadataModuleAbstractLabel, 2);
            this.MetadataModuleAbstractLabel.Dock = System.Windows.Forms.DockStyle.Fill;
            this.MetadataModuleAbstractLabel.Location = new System.Drawing.Point(3, 60);
            this.MetadataModuleAbstractLabel.Name = "MetadataModuleAbstractLabel";
            this.MetadataModuleAbstractLabel.ReadOnly = true;
            this.MetadataModuleAbstractLabel.Size = new System.Drawing.Size(343, 48);
            this.MetadataModuleAbstractLabel.TabIndex = 27;
            this.MetadataModuleAbstractLabel.Text = "";
            // 
            // RelationshipTabPage
            // 
            this.RelationshipTabPage.Controls.Add(this.ModuleRelationshipType);
            this.RelationshipTabPage.Controls.Add(this.DependsGraphTree);
            this.RelationshipTabPage.Location = new System.Drawing.Point(4, 25);
            this.RelationshipTabPage.Name = "RelationshipTabPage";
            this.RelationshipTabPage.Padding = new System.Windows.Forms.Padding(3);
            this.RelationshipTabPage.Size = new System.Drawing.Size(352, 549);
            this.RelationshipTabPage.TabIndex = 1;
            this.RelationshipTabPage.Text = "Relationships";
            this.RelationshipTabPage.UseVisualStyleBackColor = true;
            // 
            // ModuleRelationshipType
            // 
            this.ModuleRelationshipType.Anchor = ((System.Windows.Forms.AnchorStyles)(((System.Windows.Forms.AnchorStyles.Top | System.Windows.Forms.AnchorStyles.Left) 
            | System.Windows.Forms.AnchorStyles.Right)));
            this.ModuleRelationshipType.DropDownStyle = System.Windows.Forms.ComboBoxStyle.DropDownList;
            this.ModuleRelationshipType.FormattingEnabled = true;
            this.ModuleRelationshipType.Items.AddRange(new object[] {
            "Depends",
            "Recommends",
            "Suggests",
            "Supports",
            "Conflicts"});
            this.ModuleRelationshipType.Location = new System.Drawing.Point(6, 7);
            this.ModuleRelationshipType.Name = "ModuleRelationshipType";
            this.ModuleRelationshipType.Size = new System.Drawing.Size(340, 21);
            this.ModuleRelationshipType.TabIndex = 1;
            this.ModuleRelationshipType.SelectedIndexChanged += new System.EventHandler(this.ModuleRelationshipType_SelectedIndexChanged);
            // 
            // DependsGraphTree
            // 
            this.DependsGraphTree.Anchor = ((System.Windows.Forms.AnchorStyles)((((System.Windows.Forms.AnchorStyles.Top | System.Windows.Forms.AnchorStyles.Bottom) 
            | System.Windows.Forms.AnchorStyles.Left) 
            | System.Windows.Forms.AnchorStyles.Right)));
            this.DependsGraphTree.BorderStyle = System.Windows.Forms.BorderStyle.FixedSingle;
            this.DependsGraphTree.Location = new System.Drawing.Point(3, 34);
            this.DependsGraphTree.Name = "DependsGraphTree";
            this.DependsGraphTree.Size = new System.Drawing.Size(346, 509);
            this.DependsGraphTree.TabIndex = 0;
            // 
            // ContentTabPage
            // 
            this.ContentTabPage.Controls.Add(this.ContentsPreviewTree);
            this.ContentTabPage.Controls.Add(this.ContentsDownloadButton);
            this.ContentTabPage.Controls.Add(this.NotCachedLabel);
            this.ContentTabPage.Location = new System.Drawing.Point(4, 25);
            this.ContentTabPage.Name = "ContentTabPage";
            this.ContentTabPage.Padding = new System.Windows.Forms.Padding(3);
            this.ContentTabPage.Size = new System.Drawing.Size(352, 549);
            this.ContentTabPage.TabIndex = 2;
            this.ContentTabPage.Text = "Contents";
            this.ContentTabPage.UseVisualStyleBackColor = true;
            // 
            // ContentsPreviewTree
            // 
            this.ContentsPreviewTree.Anchor = ((System.Windows.Forms.AnchorStyles)((((System.Windows.Forms.AnchorStyles.Top | System.Windows.Forms.AnchorStyles.Bottom) 
            | System.Windows.Forms.AnchorStyles.Left) 
            | System.Windows.Forms.AnchorStyles.Right)));
            this.ContentsPreviewTree.BorderStyle = System.Windows.Forms.BorderStyle.FixedSingle;
            this.ContentsPreviewTree.Enabled = false;
            this.ContentsPreviewTree.Location = new System.Drawing.Point(0, 65);
            this.ContentsPreviewTree.Name = "ContentsPreviewTree";
            this.ContentsPreviewTree.Size = new System.Drawing.Size(349, 481);
            this.ContentsPreviewTree.TabIndex = 2;
            // 
            // ContentsDownloadButton
            // 
            this.ContentsDownloadButton.Location = new System.Drawing.Point(6, 36);
            this.ContentsDownloadButton.Name = "ContentsDownloadButton";
            this.ContentsDownloadButton.Size = new System.Drawing.Size(103, 23);
            this.ContentsDownloadButton.TabIndex = 1;
            this.ContentsDownloadButton.Text = "Download";
            this.ContentsDownloadButton.UseVisualStyleBackColor = true;
            this.ContentsDownloadButton.Click += new System.EventHandler(this.ContentsDownloadButton_Click);
            // 
            // NotCachedLabel
            // 
            this.NotCachedLabel.Location = new System.Drawing.Point(3, 3);
            this.NotCachedLabel.Name = "NotCachedLabel";
            this.NotCachedLabel.Size = new System.Drawing.Size(216, 30);
            this.NotCachedLabel.TabIndex = 0;
            this.NotCachedLabel.Text = "This mod is not in the cache, click \'Download\' to preview contents";
            // 
            // StatusPanel
            // 
            this.StatusPanel.Anchor = ((System.Windows.Forms.AnchorStyles)((System.Windows.Forms.AnchorStyles.Bottom | System.Windows.Forms.AnchorStyles.Left)));
            this.StatusPanel.Controls.Add(this.StatusLabel);
            this.StatusPanel.Location = new System.Drawing.Point(0, 698);
            this.StatusPanel.Name = "StatusPanel";
            this.StatusPanel.Size = new System.Drawing.Size(797, 19);
            this.StatusPanel.TabIndex = 8;
            // 
            // StatusLabel
            // 
            this.StatusLabel.Dock = System.Windows.Forms.DockStyle.Fill;
            this.StatusLabel.Location = new System.Drawing.Point(0, 0);
            this.StatusLabel.Name = "StatusLabel";
            this.StatusLabel.Size = new System.Drawing.Size(797, 19);
            this.StatusLabel.TabIndex = 0;
            this.StatusLabel.TextAlign = System.Drawing.ContentAlignment.MiddleLeft;
            // 
            // MainTabControl
            // 
            this.MainTabControl.Controls.Add(this.ManageModsTabPage);
            this.MainTabControl.Controls.Add(this.ChangesetTabPage);
            this.MainTabControl.Controls.Add(this.WaitTabPage);
            this.MainTabControl.Controls.Add(this.ChooseRecommendedModsTabPage);
            this.MainTabControl.Controls.Add(this.ChooseProvidedModsTabPage);
            this.MainTabControl.Dock = System.Windows.Forms.DockStyle.Fill;
            this.MainTabControl.Location = new System.Drawing.Point(0, 24);
            this.MainTabControl.Name = "MainTabControl";
            this.MainTabControl.SelectedIndex = 0;
            this.MainTabControl.Size = new System.Drawing.Size(1029, 672);
            this.MainTabControl.TabIndex = 9;
            // 
            // ManageModsTabPage
            // 
            this.ManageModsTabPage.BackColor = System.Drawing.SystemColors.Control;
            this.ManageModsTabPage.Controls.Add(this.FilterByAuthorTextBox);
            this.ManageModsTabPage.Controls.Add(this.FilterByAuthorLabel);
            this.ManageModsTabPage.Controls.Add(this.KSPVersionLabel);
            this.ManageModsTabPage.Controls.Add(this.FilterByNameLabel);
            this.ManageModsTabPage.Controls.Add(this.FilterByNameTextBox);
            this.ManageModsTabPage.Controls.Add(this.menuStrip2);
            this.ManageModsTabPage.Controls.Add(this.splitContainer1);
            this.ManageModsTabPage.Location = new System.Drawing.Point(4, 22);
            this.ManageModsTabPage.Name = "ManageModsTabPage";
            this.ManageModsTabPage.Padding = new System.Windows.Forms.Padding(3);
            this.ManageModsTabPage.Size = new System.Drawing.Size(1021, 646);
            this.ManageModsTabPage.TabIndex = 0;
            this.ManageModsTabPage.Text = "Manage mods";
            // 
            // FilterByAuthorTextBox
            // 
            this.FilterByAuthorTextBox.BorderStyle = System.Windows.Forms.BorderStyle.FixedSingle;
            this.FilterByAuthorTextBox.Location = new System.Drawing.Point(445, 48);
            this.FilterByAuthorTextBox.Name = "FilterByAuthorTextBox";
            this.FilterByAuthorTextBox.Size = new System.Drawing.Size(124, 20);
            this.FilterByAuthorTextBox.TabIndex = 10;
            this.FilterByAuthorTextBox.TextChanged += new System.EventHandler(this.FilterByAuthorTextBox_TextChanged);
            // 
            // FilterByAuthorLabel
            // 
            this.FilterByAuthorLabel.AutoSize = true;
            this.FilterByAuthorLabel.BackColor = System.Drawing.Color.Transparent;
            this.FilterByAuthorLabel.Location = new System.Drawing.Point(331, 50);
            this.FilterByAuthorLabel.Name = "FilterByAuthorLabel";
            this.FilterByAuthorLabel.Size = new System.Drawing.Size(108, 13);
            this.FilterByAuthorLabel.TabIndex = 11;
            this.FilterByAuthorLabel.Text = "Filter by author name:";
            // 
            // KSPVersionLabel
            // 
            this.KSPVersionLabel.Anchor = ((System.Windows.Forms.AnchorStyles)((System.Windows.Forms.AnchorStyles.Top | System.Windows.Forms.AnchorStyles.Right)));
            this.KSPVersionLabel.AutoSize = true;
            this.KSPVersionLabel.Location = new System.Drawing.Point(862, 50);
            this.KSPVersionLabel.Name = "KSPVersionLabel";
            this.KSPVersionLabel.Size = new System.Drawing.Size(146, 13);
            this.KSPVersionLabel.TabIndex = 8;
            this.KSPVersionLabel.Text = "Kerbal Space Program 0.25.0";
            // 
            // FilterByNameLabel
            // 
            this.FilterByNameLabel.AutoSize = true;
            this.FilterByNameLabel.BackColor = System.Drawing.Color.Transparent;
            this.FilterByNameLabel.Location = new System.Drawing.Point(7, 50);
            this.FilterByNameLabel.Name = "FilterByNameLabel";
            this.FilterByNameLabel.Size = new System.Drawing.Size(98, 13);
            this.FilterByNameLabel.TabIndex = 10;
            this.FilterByNameLabel.Text = "Filter by mod name:";
            // 
            // FilterByNameTextBox
            // 
            this.FilterByNameTextBox.BorderStyle = System.Windows.Forms.BorderStyle.FixedSingle;
            this.FilterByNameTextBox.Location = new System.Drawing.Point(111, 48);
            this.FilterByNameTextBox.Name = "FilterByNameTextBox";
            this.FilterByNameTextBox.Size = new System.Drawing.Size(124, 20);
            this.FilterByNameTextBox.TabIndex = 9;
            this.FilterByNameTextBox.TextChanged += new System.EventHandler(this.FilterByNameTextBox_TextChanged);
            // 
            // ChangesetTabPage
            // 
            this.ChangesetTabPage.Controls.Add(this.CancelChangesButton);
            this.ChangesetTabPage.Controls.Add(this.ConfirmChangesButton);
            this.ChangesetTabPage.Controls.Add(this.ChangesListView);
            this.ChangesetTabPage.Location = new System.Drawing.Point(4, 22);
            this.ChangesetTabPage.Name = "ChangesetTabPage";
            this.ChangesetTabPage.Padding = new System.Windows.Forms.Padding(3);
            this.ChangesetTabPage.Size = new System.Drawing.Size(1021, 646);
            this.ChangesetTabPage.TabIndex = 2;
            this.ChangesetTabPage.Text = "Changeset";
            this.ChangesetTabPage.UseVisualStyleBackColor = true;
            // 
            // CancelChangesButton
            // 
            this.CancelChangesButton.Anchor = ((System.Windows.Forms.AnchorStyles)((System.Windows.Forms.AnchorStyles.Bottom | System.Windows.Forms.AnchorStyles.Right)));
            this.CancelChangesButton.FlatStyle = System.Windows.Forms.FlatStyle.Flat;
            this.CancelChangesButton.Location = new System.Drawing.Point(859, 617);
            this.CancelChangesButton.Name = "CancelChangesButton";
            this.CancelChangesButton.Size = new System.Drawing.Size(75, 23);
            this.CancelChangesButton.TabIndex = 6;
            this.CancelChangesButton.Text = "Clear";
            this.CancelChangesButton.UseVisualStyleBackColor = true;
            this.CancelChangesButton.Click += new System.EventHandler(this.CancelChangesButton_Click);
            // 
            // ConfirmChangesButton
            // 
            this.ConfirmChangesButton.Anchor = ((System.Windows.Forms.AnchorStyles)((System.Windows.Forms.AnchorStyles.Bottom | System.Windows.Forms.AnchorStyles.Right)));
            this.ConfirmChangesButton.FlatStyle = System.Windows.Forms.FlatStyle.Flat;
            this.ConfirmChangesButton.Location = new System.Drawing.Point(940, 617);
            this.ConfirmChangesButton.Name = "ConfirmChangesButton";
            this.ConfirmChangesButton.Size = new System.Drawing.Size(75, 23);
            this.ConfirmChangesButton.TabIndex = 5;
            this.ConfirmChangesButton.Text = " Apply";
            this.ConfirmChangesButton.UseVisualStyleBackColor = true;
            this.ConfirmChangesButton.Click += new System.EventHandler(this.ConfirmChangesButton_Click);
            // 
            // ChangesListView
            // 
            this.ChangesListView.Anchor = ((System.Windows.Forms.AnchorStyles)((((System.Windows.Forms.AnchorStyles.Top | System.Windows.Forms.AnchorStyles.Bottom) 
            | System.Windows.Forms.AnchorStyles.Left) 
            | System.Windows.Forms.AnchorStyles.Right)));
            this.ChangesListView.BorderStyle = System.Windows.Forms.BorderStyle.FixedSingle;
            this.ChangesListView.Columns.AddRange(new System.Windows.Forms.ColumnHeader[] {
            this.columnHeader1,
            this.ChangeType,
            this.columnHeader2});
            this.ChangesListView.Location = new System.Drawing.Point(-1, 0);
            this.ChangesListView.Name = "ChangesListView";
            this.ChangesListView.Size = new System.Drawing.Size(1022, 611);
            this.ChangesListView.TabIndex = 4;
            this.ChangesListView.UseCompatibleStateImageBehavior = false;
            this.ChangesListView.View = System.Windows.Forms.View.Details;
            // 
            // columnHeader1
            // 
            this.columnHeader1.Text = "Mod";
            this.columnHeader1.Width = 332;
            // 
            // ChangeType
            // 
            this.ChangeType.Text = "Change";
            this.ChangeType.Width = 111;
            // 
            // columnHeader2
            // 
            this.columnHeader2.Text = "Description";
            this.columnHeader2.Width = 606;
            // 
            // WaitTabPage
            // 
            this.WaitTabPage.BackColor = System.Drawing.SystemColors.Control;
            this.WaitTabPage.Controls.Add(this.CancelCurrentActionButton);
            this.WaitTabPage.Controls.Add(this.LogTextBox);
            this.WaitTabPage.Controls.Add(this.DialogProgressBar);
            this.WaitTabPage.Controls.Add(this.MessageTextBox);
            this.WaitTabPage.Location = new System.Drawing.Point(4, 22);
            this.WaitTabPage.Name = "WaitTabPage";
            this.WaitTabPage.Padding = new System.Windows.Forms.Padding(3);
            this.WaitTabPage.Size = new System.Drawing.Size(1021, 646);
            this.WaitTabPage.TabIndex = 1;
            this.WaitTabPage.Text = "Installing mods";
            // 
            // CancelCurrentActionButton
            // 
            this.CancelCurrentActionButton.Anchor = ((System.Windows.Forms.AnchorStyles)((System.Windows.Forms.AnchorStyles.Bottom | System.Windows.Forms.AnchorStyles.Right)));
            this.CancelCurrentActionButton.FlatStyle = System.Windows.Forms.FlatStyle.Flat;
            this.CancelCurrentActionButton.Location = new System.Drawing.Point(940, 618);
            this.CancelCurrentActionButton.Name = "CancelCurrentActionButton";
            this.CancelCurrentActionButton.Size = new System.Drawing.Size(75, 23);
            this.CancelCurrentActionButton.TabIndex = 9;
            this.CancelCurrentActionButton.Text = "Cancel";
            this.CancelCurrentActionButton.UseVisualStyleBackColor = true;
            this.CancelCurrentActionButton.Click += new System.EventHandler(this.CancelCurrentActionButton_Click);
            // 
            // LogTextBox
            // 
            this.LogTextBox.Anchor = ((System.Windows.Forms.AnchorStyles)((((System.Windows.Forms.AnchorStyles.Top | System.Windows.Forms.AnchorStyles.Bottom) 
            | System.Windows.Forms.AnchorStyles.Left) 
            | System.Windows.Forms.AnchorStyles.Right)));
            this.LogTextBox.BorderStyle = System.Windows.Forms.BorderStyle.FixedSingle;
            this.LogTextBox.Location = new System.Drawing.Point(9, 58);
            this.LogTextBox.Multiline = true;
            this.LogTextBox.Name = "LogTextBox";
            this.LogTextBox.ReadOnly = true;
            this.LogTextBox.ScrollBars = System.Windows.Forms.ScrollBars.Vertical;
            this.LogTextBox.Size = new System.Drawing.Size(1004, 554);
            this.LogTextBox.TabIndex = 8;
            // 
            // DialogProgressBar
            // 
            this.DialogProgressBar.Anchor = ((System.Windows.Forms.AnchorStyles)(((System.Windows.Forms.AnchorStyles.Top | System.Windows.Forms.AnchorStyles.Left) 
            | System.Windows.Forms.AnchorStyles.Right)));
            this.DialogProgressBar.Location = new System.Drawing.Point(9, 29);
            this.DialogProgressBar.Name = "DialogProgressBar";
            this.DialogProgressBar.Size = new System.Drawing.Size(1004, 23);
            this.DialogProgressBar.Style = System.Windows.Forms.ProgressBarStyle.Marquee;
            this.DialogProgressBar.TabIndex = 7;
            // 
            // MessageTextBox
            // 
            this.MessageTextBox.Anchor = ((System.Windows.Forms.AnchorStyles)(((System.Windows.Forms.AnchorStyles.Top | System.Windows.Forms.AnchorStyles.Left) 
            | System.Windows.Forms.AnchorStyles.Right)));
            this.MessageTextBox.BackColor = System.Drawing.SystemColors.Control;
            this.MessageTextBox.BorderStyle = System.Windows.Forms.BorderStyle.None;
            this.MessageTextBox.Enabled = false;
            this.MessageTextBox.Location = new System.Drawing.Point(8, 6);
            this.MessageTextBox.Multiline = true;
            this.MessageTextBox.Name = "MessageTextBox";
            this.MessageTextBox.ReadOnly = true;
            this.MessageTextBox.Size = new System.Drawing.Size(1007, 17);
            this.MessageTextBox.TabIndex = 6;
            this.MessageTextBox.Text = "Waiting for operation to complete";
            this.MessageTextBox.TextAlign = System.Windows.Forms.HorizontalAlignment.Center;
            // 
            // ChooseRecommendedModsTabPage
            // 
            this.ChooseRecommendedModsTabPage.Controls.Add(this.ToggleRecommendedModsCheckBox);
            this.ChooseRecommendedModsTabPage.Controls.Add(this.RecommendedModsCancelButton);
            this.ChooseRecommendedModsTabPage.Controls.Add(this.RecommendedModsContinueButton);
            this.ChooseRecommendedModsTabPage.Controls.Add(this.RecommendedDialogLabel);
            this.ChooseRecommendedModsTabPage.Controls.Add(this.RecommendedModsListView);
            this.ChooseRecommendedModsTabPage.Location = new System.Drawing.Point(4, 22);
            this.ChooseRecommendedModsTabPage.Name = "ChooseRecommendedModsTabPage";
            this.ChooseRecommendedModsTabPage.Padding = new System.Windows.Forms.Padding(3);
            this.ChooseRecommendedModsTabPage.Size = new System.Drawing.Size(1021, 646);
            this.ChooseRecommendedModsTabPage.TabIndex = 3;
            this.ChooseRecommendedModsTabPage.Text = "Choose recommended mods";
            this.ChooseRecommendedModsTabPage.UseVisualStyleBackColor = true;
            // 
            // ToggleRecommendedModsCheckBox
            // 
            this.ToggleRecommendedModsCheckBox.Anchor = ((System.Windows.Forms.AnchorStyles)((System.Windows.Forms.AnchorStyles.Bottom | System.Windows.Forms.AnchorStyles.Left)));
            this.ToggleRecommendedModsCheckBox.AutoSize = true;
            this.ToggleRecommendedModsCheckBox.Checked = true;
            this.ToggleRecommendedModsCheckBox.CheckState = System.Windows.Forms.CheckState.Checked;
            this.ToggleRecommendedModsCheckBox.Location = new System.Drawing.Point(8, 621);
            this.ToggleRecommendedModsCheckBox.Name = "ToggleRecommendedModsCheckBox";
            this.ToggleRecommendedModsCheckBox.Size = new System.Drawing.Size(129, 17);
            this.ToggleRecommendedModsCheckBox.TabIndex = 9;
            this.ToggleRecommendedModsCheckBox.Text = "(De-)Select All * Mods";
            this.ToggleRecommendedModsCheckBox.UseVisualStyleBackColor = true;
            this.ToggleRecommendedModsCheckBox.CheckedChanged += new System.EventHandler(this.ToggleRecommendedModsCheckBox_CheckedChanged);
            // 
            // RecommendedModsCancelButton
            // 
            this.RecommendedModsCancelButton.Anchor = ((System.Windows.Forms.AnchorStyles)((System.Windows.Forms.AnchorStyles.Bottom | System.Windows.Forms.AnchorStyles.Right)));
            this.RecommendedModsCancelButton.FlatStyle = System.Windows.Forms.FlatStyle.Flat;
            this.RecommendedModsCancelButton.Location = new System.Drawing.Point(859, 617);
            this.RecommendedModsCancelButton.Name = "RecommendedModsCancelButton";
            this.RecommendedModsCancelButton.Size = new System.Drawing.Size(75, 23);
            this.RecommendedModsCancelButton.TabIndex = 8;
            this.RecommendedModsCancelButton.Text = "Cancel";
            this.RecommendedModsCancelButton.UseVisualStyleBackColor = true;
            this.RecommendedModsCancelButton.Click += new System.EventHandler(this.RecommendedModsCancelButton_Click);
            // 
            // RecommendedModsContinueButton
            // 
            this.RecommendedModsContinueButton.Anchor = ((System.Windows.Forms.AnchorStyles)((System.Windows.Forms.AnchorStyles.Bottom | System.Windows.Forms.AnchorStyles.Right)));
            this.RecommendedModsContinueButton.FlatStyle = System.Windows.Forms.FlatStyle.Flat;
            this.RecommendedModsContinueButton.Location = new System.Drawing.Point(940, 617);
            this.RecommendedModsContinueButton.Name = "RecommendedModsContinueButton";
            this.RecommendedModsContinueButton.Size = new System.Drawing.Size(75, 23);
            this.RecommendedModsContinueButton.TabIndex = 7;
            this.RecommendedModsContinueButton.Text = "Continue";
            this.RecommendedModsContinueButton.UseVisualStyleBackColor = true;
            this.RecommendedModsContinueButton.Click += new System.EventHandler(this.RecommendedModsContinueButton_Click);
            // 
            // RecommendedDialogLabel
            // 
            this.RecommendedDialogLabel.AutoSize = true;
            this.RecommendedDialogLabel.Location = new System.Drawing.Point(3, 13);
            this.RecommendedDialogLabel.Name = "RecommendedDialogLabel";
            this.RecommendedDialogLabel.Size = new System.Drawing.Size(422, 13);
            this.RecommendedDialogLabel.TabIndex = 6;
            this.RecommendedDialogLabel.Text = "The following modules have been recommended by one or more of the chosen modules:" +
    "";
            // 
            // RecommendedModsListView
            // 
            this.RecommendedModsListView.Anchor = ((System.Windows.Forms.AnchorStyles)((((System.Windows.Forms.AnchorStyles.Top | System.Windows.Forms.AnchorStyles.Bottom) 
            | System.Windows.Forms.AnchorStyles.Left) 
            | System.Windows.Forms.AnchorStyles.Right)));
            this.RecommendedModsListView.BorderStyle = System.Windows.Forms.BorderStyle.FixedSingle;
            this.RecommendedModsListView.CheckBoxes = true;
            this.RecommendedModsListView.Columns.AddRange(new System.Windows.Forms.ColumnHeader[] {
            this.columnHeader3,
            this.columnHeader4,
            this.columnHeader5});
            this.RecommendedModsListView.Location = new System.Drawing.Point(6, 29);
            this.RecommendedModsListView.Name = "RecommendedModsListView";
            this.RecommendedModsListView.Size = new System.Drawing.Size(1007, 582);
            this.RecommendedModsListView.TabIndex = 5;
            this.RecommendedModsListView.UseCompatibleStateImageBehavior = false;
            this.RecommendedModsListView.View = System.Windows.Forms.View.Details;
            // 
            // columnHeader3
            // 
            this.columnHeader3.Text = "Mod";
            this.columnHeader3.Width = 332;
            // 
            // columnHeader4
            // 
            this.columnHeader4.Text = "Recommended by";
            this.columnHeader4.Width = 180;
            // 
            // columnHeader5
            // 
            this.columnHeader5.Text = "Mod description";
            this.columnHeader5.Width = 606;
            // 
            // ChooseProvidedModsTabPage
            // 
            this.ChooseProvidedModsTabPage.Controls.Add(this.ChooseProvidedModsCancelButton);
            this.ChooseProvidedModsTabPage.Controls.Add(this.ChooseProvidedModsContinueButton);
            this.ChooseProvidedModsTabPage.Controls.Add(this.ChooseProvidedModsListView);
            this.ChooseProvidedModsTabPage.Controls.Add(this.ChooseProvidedModsLabel);
            this.ChooseProvidedModsTabPage.Location = new System.Drawing.Point(4, 22);
            this.ChooseProvidedModsTabPage.Name = "ChooseProvidedModsTabPage";
            this.ChooseProvidedModsTabPage.Padding = new System.Windows.Forms.Padding(3);
            this.ChooseProvidedModsTabPage.Size = new System.Drawing.Size(1021, 646);
            this.ChooseProvidedModsTabPage.TabIndex = 4;
            this.ChooseProvidedModsTabPage.Text = "Choose mods";
            this.ChooseProvidedModsTabPage.UseVisualStyleBackColor = true;
            // 
            // ChooseProvidedModsCancelButton
            // 
            this.ChooseProvidedModsCancelButton.Anchor = ((System.Windows.Forms.AnchorStyles)((System.Windows.Forms.AnchorStyles.Bottom | System.Windows.Forms.AnchorStyles.Right)));
            this.ChooseProvidedModsCancelButton.FlatStyle = System.Windows.Forms.FlatStyle.Flat;
            this.ChooseProvidedModsCancelButton.Location = new System.Drawing.Point(857, 616);
            this.ChooseProvidedModsCancelButton.Name = "ChooseProvidedModsCancelButton";
            this.ChooseProvidedModsCancelButton.Size = new System.Drawing.Size(75, 23);
            this.ChooseProvidedModsCancelButton.TabIndex = 10;
            this.ChooseProvidedModsCancelButton.Text = "Cancel";
            this.ChooseProvidedModsCancelButton.UseVisualStyleBackColor = true;
            this.ChooseProvidedModsCancelButton.Click += new System.EventHandler(this.ChooseProvidedModsCancelButton_Click);
            // 
            // ChooseProvidedModsContinueButton
            // 
            this.ChooseProvidedModsContinueButton.Anchor = ((System.Windows.Forms.AnchorStyles)((System.Windows.Forms.AnchorStyles.Bottom | System.Windows.Forms.AnchorStyles.Right)));
            this.ChooseProvidedModsContinueButton.FlatStyle = System.Windows.Forms.FlatStyle.Flat;
            this.ChooseProvidedModsContinueButton.Location = new System.Drawing.Point(938, 616);
            this.ChooseProvidedModsContinueButton.Name = "ChooseProvidedModsContinueButton";
            this.ChooseProvidedModsContinueButton.Size = new System.Drawing.Size(75, 23);
            this.ChooseProvidedModsContinueButton.TabIndex = 9;
            this.ChooseProvidedModsContinueButton.Text = "Continue";
            this.ChooseProvidedModsContinueButton.UseVisualStyleBackColor = true;
            this.ChooseProvidedModsContinueButton.Click += new System.EventHandler(this.ChooseProvidedModsContinueButton_Click);
            // 
            // ChooseProvidedModsListView
            // 
            this.ChooseProvidedModsListView.Anchor = ((System.Windows.Forms.AnchorStyles)((((System.Windows.Forms.AnchorStyles.Top | System.Windows.Forms.AnchorStyles.Bottom) 
            | System.Windows.Forms.AnchorStyles.Left) 
            | System.Windows.Forms.AnchorStyles.Right)));
            this.ChooseProvidedModsListView.BorderStyle = System.Windows.Forms.BorderStyle.FixedSingle;
            this.ChooseProvidedModsListView.CheckBoxes = true;
            this.ChooseProvidedModsListView.Columns.AddRange(new System.Windows.Forms.ColumnHeader[] {
            this.columnHeader6,
            this.columnHeader8});
            this.ChooseProvidedModsListView.HeaderStyle = System.Windows.Forms.ColumnHeaderStyle.Nonclickable;
            this.ChooseProvidedModsListView.Location = new System.Drawing.Point(6, 28);
            this.ChooseProvidedModsListView.MultiSelect = false;
            this.ChooseProvidedModsListView.Name = "ChooseProvidedModsListView";
            this.ChooseProvidedModsListView.Size = new System.Drawing.Size(1007, 582);
            this.ChooseProvidedModsListView.TabIndex = 8;
            this.ChooseProvidedModsListView.UseCompatibleStateImageBehavior = false;
            this.ChooseProvidedModsListView.View = System.Windows.Forms.View.Details;
            // 
            // columnHeader6
            // 
            this.columnHeader6.Text = "Mod";
            this.columnHeader6.Width = 332;
            // 
            // columnHeader8
            // 
            this.columnHeader8.Text = "Mod description";
            this.columnHeader8.Width = 606;
            // 
            // ChooseProvidedModsLabel
            // 
            this.ChooseProvidedModsLabel.AutoSize = true;
            this.ChooseProvidedModsLabel.Location = new System.Drawing.Point(6, 12);
            this.ChooseProvidedModsLabel.Name = "ChooseProvidedModsLabel";
            this.ChooseProvidedModsLabel.Size = new System.Drawing.Size(383, 13);
            this.ChooseProvidedModsLabel.TabIndex = 7;
            this.ChooseProvidedModsLabel.Text = "Several mods provide the virtual module Foo, choose one of the following mods:";
            // 
            // ModList
            // 
            this.ModList.AllowUserToAddRows = false;
            this.ModList.AllowUserToDeleteRows = false;
            this.ModList.AllowUserToResizeRows = false;
            this.ModList.BackgroundColor = System.Drawing.SystemColors.Window;
            this.ModList.CellBorderStyle = System.Windows.Forms.DataGridViewCellBorderStyle.None;
            this.ModList.ColumnHeadersBorderStyle = System.Windows.Forms.DataGridViewHeaderBorderStyle.None;
            this.ModList.ColumnHeadersHeightSizeMode = System.Windows.Forms.DataGridViewColumnHeadersHeightSizeMode.AutoSize;
            this.ModList.Columns.AddRange(new System.Windows.Forms.DataGridViewColumn[] {
            this.Installed,
            this.Update,
            this.ModName,
            this.Author,
            this.InstalledVersion,
            this.LatestVersion,
            this.Description,
            this.Homepage});
            this.ModList.Dock = System.Windows.Forms.DockStyle.Fill;
            this.ModList.Location = new System.Drawing.Point(0, 0);
            this.ModList.MultiSelect = false;
            this.ModList.Name = "ModList";
            this.ModList.RowHeadersVisible = false;
            this.ModList.SelectionMode = System.Windows.Forms.DataGridViewSelectionMode.FullRowSelect;
            this.ModList.Size = new System.Drawing.Size(651, 578);
            this.ModList.TabIndex = 3;
            this.ModList.CellContentClick += new System.Windows.Forms.DataGridViewCellEventHandler(this.ModList_CellContentClick);
            this.ModList.ColumnHeaderMouseClick += new System.Windows.Forms.DataGridViewCellMouseEventHandler(this.ModList_HeaderMouseClick);
            this.ModList.SelectionChanged += new System.EventHandler(this.ModList_SelectedIndexChanged);
            this.ModList.KeyDown += new System.Windows.Forms.KeyEventHandler(this.ModList_KeyDown);
            this.ModList.KeyPress += new System.Windows.Forms.KeyPressEventHandler(this.ModList_KeyPress);
            // 
            // Installed
            // 
            this.Installed.HeaderText = "Installed";
            this.Installed.Name = "Installed";
            this.Installed.SortMode = System.Windows.Forms.DataGridViewColumnSortMode.Programmatic;
            this.Installed.Width = 50;
            // 
            // Update
            // 
            this.Update.HeaderText = "Update";
            this.Update.Name = "Update";
            this.Update.SortMode = System.Windows.Forms.DataGridViewColumnSortMode.Programmatic;
            this.Update.Width = 46;
            // 
            // ModName
            // 
            this.ModName.HeaderText = "Name";
            this.ModName.Name = "ModName";
            this.ModName.ReadOnly = true;
            this.ModName.SortMode = System.Windows.Forms.DataGridViewColumnSortMode.Programmatic;
            this.ModName.Width = 58;
            // 
            // Author
            // 
            this.Author.HeaderText = "Author";
            this.Author.Name = "Author";
            this.Author.ReadOnly = true;
            this.Author.SortMode = System.Windows.Forms.DataGridViewColumnSortMode.Programmatic;
            this.Author.Width = 61;
            // 
            // InstalledVersion
            // 
            this.InstalledVersion.HeaderText = "Installed version";
            this.InstalledVersion.Name = "InstalledVersion";
            this.InstalledVersion.ReadOnly = true;
            this.InstalledVersion.SortMode = System.Windows.Forms.DataGridViewColumnSortMode.Programmatic;
            this.InstalledVersion.Width = 97;
            // 
            // LatestVersion
            // 
            this.LatestVersion.HeaderText = "Latest version";
            this.LatestVersion.Name = "LatestVersion";
            this.LatestVersion.ReadOnly = true;
            this.LatestVersion.SortMode = System.Windows.Forms.DataGridViewColumnSortMode.Programmatic;
            this.LatestVersion.Width = 88;
            // 
            // Description
            // 
            this.Description.HeaderText = "Description";
            this.Description.Name = "Description";
            this.Description.ReadOnly = true;
            this.Description.SortMode = System.Windows.Forms.DataGridViewColumnSortMode.Programmatic;
            this.Description.Width = 83;
            // 
            // Homepage
            // 
            this.Homepage.AutoSizeMode = System.Windows.Forms.DataGridViewAutoSizeColumnMode.AllCells;
            this.Homepage.HeaderText = "Homepage";
            this.Homepage.LinkBehavior = System.Windows.Forms.LinkBehavior.HoverUnderline;
            this.Homepage.Name = "Homepage";
            this.Homepage.ReadOnly = true;
            this.Homepage.SortMode = System.Windows.Forms.DataGridViewColumnSortMode.Programmatic;
            this.Homepage.Width = 84;
            // 
            // Main
            // 
            this.AutoScaleDimensions = new System.Drawing.SizeF(6F, 13F);
            this.AutoScaleMode = System.Windows.Forms.AutoScaleMode.Font;
            this.ClientSize = new System.Drawing.Size(1029, 718);
            this.Controls.Add(this.MainTabControl);
            this.Controls.Add(this.StatusPanel);
            this.Controls.Add(this.statusStrip1);
            this.Controls.Add(this.menuStrip1);
            this.Icon = ((System.Drawing.Icon)(resources.GetObject("$this.Icon")));
            this.KeyPreview = true;
            this.MainMenuStrip = this.menuStrip1;
            this.MinimumSize = new System.Drawing.Size(878, 664);
            this.Name = "Main";
            this.Text = "CKAN-GUI";
            this.menuStrip1.ResumeLayout(false);
            this.menuStrip1.PerformLayout();
            this.menuStrip2.ResumeLayout(false);
            this.menuStrip2.PerformLayout();
            this.splitContainer1.Panel1.ResumeLayout(false);
            this.splitContainer1.Panel2.ResumeLayout(false);
            ((System.ComponentModel.ISupportInitialize)(this.splitContainer1)).EndInit();
            this.splitContainer1.ResumeLayout(false);
            this.ModInfoTabControl.ResumeLayout(false);
            this.MetadataTabPage.ResumeLayout(false);
            this.MetadataLayoutPanel.ResumeLayout(false);
            this.MetadataLayoutPanel.PerformLayout();
            this.RelationshipTabPage.ResumeLayout(false);
            this.ContentTabPage.ResumeLayout(false);
            this.StatusPanel.ResumeLayout(false);
            this.MainTabControl.ResumeLayout(false);
            this.ManageModsTabPage.ResumeLayout(false);
            this.ManageModsTabPage.PerformLayout();
            this.ChangesetTabPage.ResumeLayout(false);
            this.WaitTabPage.ResumeLayout(false);
            this.WaitTabPage.PerformLayout();
            this.ChooseRecommendedModsTabPage.ResumeLayout(false);
            this.ChooseRecommendedModsTabPage.PerformLayout();
            this.ChooseProvidedModsTabPage.ResumeLayout(false);
            this.ChooseProvidedModsTabPage.PerformLayout();
            ((System.ComponentModel.ISupportInitialize)(this.ModList)).EndInit();
            this.ResumeLayout(false);
            this.PerformLayout();

        }

        #endregion

        private System.Windows.Forms.MenuStrip menuStrip1;
        private System.Windows.Forms.ToolStripMenuItem fileToolStripMenuItem;
        private System.Windows.Forms.ToolStripMenuItem helpToolStripMenuItem;
        private System.Windows.Forms.ToolStripMenuItem ExitToolButton;
        private System.Windows.Forms.StatusStrip statusStrip1;
        private System.Windows.Forms.MenuStrip menuStrip2;
        private System.Windows.Forms.ToolStripMenuItem RefreshToolButton;
        private System.Windows.Forms.ToolStripMenuItem UpdateAllToolButton;
        private System.Windows.Forms.ToolStripMenuItem ApplyToolButton;
        private ToolStripMenuItem aboutToolStripMenuItem;
        private SplitContainer splitContainer1;
        private Panel StatusPanel;
        private Label StatusLabel;
        private ToolStripMenuItem FilterToolButton;
        private ToolStripMenuItem FilterCompatibleButton;
        private ToolStripMenuItem FilterInstalledButton;
        private ToolStripMenuItem FilterInstalledUpdateButton;
        private ToolStripMenuItem FilterNewButton;
        private ToolStripMenuItem FilterNotInstalledButton;
        private ToolStripMenuItem FilterIncompatibleButton;
        private TabControl ModInfoTabControl;
        private TabPage RelationshipTabPage;
        private TreeView DependsGraphTree;
        private TabPage ContentTabPage;
        private Label NotCachedLabel;
        private TreeView ContentsPreviewTree;
        private Button ContentsDownloadButton;
        private TabPage MetadataTabPage;
        private TableLayoutPanel MetadataLayoutPanel;
        private Label VersionLabel;
        private Label MetadataModuleVersionLabel;
        private Label LicenseLabel;
        private Label MetadataModuleLicenseLabel;
        private Label AuthorLabel;
        private Label MetadataModuleAuthorLabel;
        private Label HomePageLabel;
        private Label GitHubLabel;
        private Label MetadataModuleReleaseStatusLabel;
        private Label ReleaseLabel;
        private LinkLabel MetadataModuleHomePageLinkLabel;
        private LinkLabel MetadataModuleGitHubLinkLabel;
        private Label MetadataModuleNameLabel;
        private ComboBox ModuleRelationshipType;
        private ToolStripMenuItem launchKSPToolStripMenuItem;
        private TabControl MainTabControl;
        private TabPage ManageModsTabPage;
        private Label KSPVersionLabel;
        private Label FilterByNameLabel;
        private TextBox FilterByNameTextBox;
        private TabPage WaitTabPage;
        private Button CancelCurrentActionButton;
        private TextBox LogTextBox;
        private ProgressBar DialogProgressBar;
        private TextBox MessageTextBox;
        private DataGridViewCheckBoxColumn UpdateCol;
        private TabPage ChangesetTabPage;
        private Button CancelChangesButton;
        private Button ConfirmChangesButton;
        private ListView ChangesListView;
        private ColumnHeader columnHeader1;
        private ColumnHeader ChangeType;
        private ColumnHeader columnHeader2;
        private TabPage ChooseRecommendedModsTabPage;
        private Label RecommendedDialogLabel;
        private ListView RecommendedModsListView;
        private ColumnHeader columnHeader3;
        private ColumnHeader columnHeader4;
        private ColumnHeader columnHeader5;
        private Button RecommendedModsCancelButton;
        private Button RecommendedModsContinueButton;
        private TabPage ChooseProvidedModsTabPage;
        private Label ChooseProvidedModsLabel;
        private ListView ChooseProvidedModsListView;
        private ColumnHeader columnHeader6;
        private ColumnHeader columnHeader8;
        private Button ChooseProvidedModsCancelButton;
        private Button ChooseProvidedModsContinueButton;
        private ToolStripMenuItem cKANSettingsToolStripMenuItem;
        private ToolStripMenuItem kSPCommandlineToolStripMenuItem;
        private RichTextBox MetadataModuleAbstractLabel;
        private DataGridViewCheckBoxColumn Installed;
        private DataGridViewTextBoxColumn ModName;
        private DataGridViewTextBoxColumn Author;
        private DataGridViewTextBoxColumn InstalledVersion;
        private DataGridViewTextBoxColumn LatestVersion;
        private DataGridViewTextBoxColumn Description;
        private DataGridViewLinkColumn Homepage;
        private ToolStripMenuItem pluginsToolStripMenuItem;
        public ToolStripMenuItem settingsToolStripMenuItem;
        private ToolStripMenuItem installFromckanToolStripMenuItem;
        private TextBox FilterByAuthorTextBox;
        private Label FilterByAuthorLabel;
        private ToolStripMenuItem FilterAllButton;
        private ToolStripSeparator toolStripSeparator1;
        private ToolStripMenuItem exportModListToolStripMenuItem;
        private ToolStripMenuItem selectKSPInstallMenuItem;
        private ToolStripMenuItem openKspDirectoyToolStripMenuItem;
        private ToolStripMenuItem DeselectAllToolButton;
        private DataGridViewCheckBoxColumn Update;
        public MainModListGUI ModList;
        private ToolStripMenuItem SelectInstalledToolButton;
        private ToolStripMenuItem selectionToolStripMenuItem;
        private ToolStripMenuItem deselectAllModsToolStripMenuItem;
        private ToolStripMenuItem selectAllInstalledModsToolStripMenuItem;
        private CheckBox ToggleRecommendedModsCheckBox;
    }
}
<|MERGE_RESOLUTION|>--- conflicted
+++ resolved
@@ -431,7 +431,6 @@
             this.SelectInstalledToolButton.Name = "SelectInstalledToolButton";
             this.SelectInstalledToolButton.Size = new System.Drawing.Size(12, 36);
             // 
-<<<<<<< HEAD
             // ModList
             // 
             this.ModList.AllowUserToAddRows = false;
@@ -529,8 +528,6 @@
             this.Homepage.SortMode = System.Windows.Forms.DataGridViewColumnSortMode.Programmatic;
             this.Homepage.Width = 84;
             // 
-=======
->>>>>>> f29d4cbb
             // splitContainer1
             // 
             this.splitContainer1.Anchor = ((System.Windows.Forms.AnchorStyles)((((System.Windows.Forms.AnchorStyles.Top | System.Windows.Forms.AnchorStyles.Bottom) 
@@ -1259,38 +1256,6 @@
             this.ChooseProvidedModsLabel.Size = new System.Drawing.Size(383, 13);
             this.ChooseProvidedModsLabel.TabIndex = 7;
             this.ChooseProvidedModsLabel.Text = "Several mods provide the virtual module Foo, choose one of the following mods:";
-            // 
-            // ModList
-            // 
-            this.ModList.AllowUserToAddRows = false;
-            this.ModList.AllowUserToDeleteRows = false;
-            this.ModList.AllowUserToResizeRows = false;
-            this.ModList.BackgroundColor = System.Drawing.SystemColors.Window;
-            this.ModList.CellBorderStyle = System.Windows.Forms.DataGridViewCellBorderStyle.None;
-            this.ModList.ColumnHeadersBorderStyle = System.Windows.Forms.DataGridViewHeaderBorderStyle.None;
-            this.ModList.ColumnHeadersHeightSizeMode = System.Windows.Forms.DataGridViewColumnHeadersHeightSizeMode.AutoSize;
-            this.ModList.Columns.AddRange(new System.Windows.Forms.DataGridViewColumn[] {
-            this.Installed,
-            this.Update,
-            this.ModName,
-            this.Author,
-            this.InstalledVersion,
-            this.LatestVersion,
-            this.Description,
-            this.Homepage});
-            this.ModList.Dock = System.Windows.Forms.DockStyle.Fill;
-            this.ModList.Location = new System.Drawing.Point(0, 0);
-            this.ModList.MultiSelect = false;
-            this.ModList.Name = "ModList";
-            this.ModList.RowHeadersVisible = false;
-            this.ModList.SelectionMode = System.Windows.Forms.DataGridViewSelectionMode.FullRowSelect;
-            this.ModList.Size = new System.Drawing.Size(651, 578);
-            this.ModList.TabIndex = 3;
-            this.ModList.CellContentClick += new System.Windows.Forms.DataGridViewCellEventHandler(this.ModList_CellContentClick);
-            this.ModList.ColumnHeaderMouseClick += new System.Windows.Forms.DataGridViewCellMouseEventHandler(this.ModList_HeaderMouseClick);
-            this.ModList.SelectionChanged += new System.EventHandler(this.ModList_SelectedIndexChanged);
-            this.ModList.KeyDown += new System.Windows.Forms.KeyEventHandler(this.ModList_KeyDown);
-            this.ModList.KeyPress += new System.Windows.Forms.KeyPressEventHandler(this.ModList_KeyPress);
             // 
             // Installed
             // 
