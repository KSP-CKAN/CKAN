--- conflicted
+++ resolved
@@ -72,6 +72,7 @@
             this.LatestVersion = new System.Windows.Forms.DataGridViewTextBoxColumn();
             this.KSPCompatibility = new System.Windows.Forms.DataGridViewTextBoxColumn();
             this.Description = new System.Windows.Forms.DataGridViewTextBoxColumn();
+            this.splitContainer1 = new System.Windows.Forms.SplitContainer();
             this.ModInfoTabControl = new System.Windows.Forms.TabControl();
             this.MetadataTabPage = new System.Windows.Forms.TabPage();
             this.MetadataLayoutPanel = new System.Windows.Forms.TableLayoutPanel();
@@ -427,20 +428,12 @@
             this.Installed.Width = 50;
             // 
             // Update
-<<<<<<< HEAD
-            // 
-=======
             //
->>>>>>> 3ca79ae7
             this.Update.HeaderText = "Update";
             this.Update.Name = "Update";
             this.Update.SortMode = System.Windows.Forms.DataGridViewColumnSortMode.Programmatic;
             this.Update.Width = 46;
-<<<<<<< HEAD
-            // 
-=======
             //
->>>>>>> 3ca79ae7
             // ModName
             // 
             this.ModName.HeaderText = "Name";
