using System;
using System.IO;
using System.Collections.Generic;
using System.ComponentModel;
using CKAN.Versioning;
using CKAN.ConsoleUI.Toolkit;

namespace CKAN.ConsoleUI {

    /// <summary>
    /// Object representing list of available game instances.
    /// </summary>
    public class GameInstanceListScreen : ConsoleScreen {

        /// <summary>
        /// Initialize the screen.
        /// </summary>
        /// <param name="mgr">Game instance manager object for getting hte Instances</param>
        /// <param name="first">If true, this is the first screen after the splash, so Ctrl+Q exits, else Esc exits</param>
        public GameInstanceListScreen(GameInstanceManager mgr, bool first = false)
        {
            manager = mgr;

            AddObject(new ConsoleLabel(
                1, 2, -1,
                () => Properties.Resources.InstanceListLabel
            ));

            instanceList = new ConsoleListBox<GameInstance>(
                1, 4, -1, -2,
                manager.Instances.Values,
                new List<ConsoleListBoxColumn<GameInstance>>() {
                    new ConsoleListBoxColumn<GameInstance>() {
                        Header   = Properties.Resources.InstanceListDefaultHeader,
                        Width    = 7,
                        Renderer = StatusSymbol
                    }, new ConsoleListBoxColumn<GameInstance>() {
                        Header   = Properties.Resources.InstanceListNameHeader,
                        Width    = 20,
                        Renderer = k => k.Name
                    }, new ConsoleListBoxColumn<GameInstance>() {
                        Header   = Properties.Resources.InstanceListGameHeader,
                        Width    = 5,
                        Renderer = k => k.game.ShortName
                    }, new ConsoleListBoxColumn<GameInstance>() {
                        Header   = Properties.Resources.InstanceListVersionHeader,
                        Width    = 12,
                        Renderer = k => k.Version()?.ToString() ?? Properties.Resources.InstanceListNoVersion,
                        Comparer = (a, b) => a.Version()?.CompareTo(b.Version() ?? GameVersion.Any) ?? 1
                    }, new ConsoleListBoxColumn<GameInstance>() {
<<<<<<< HEAD
                        Header   = "Play Time",
                        Width    = 9,
                        Renderer = k => k.playTime?.ToString() ?? "",
                    }, new ConsoleListBoxColumn<GameInstance>() {
                        Header   = "Path",
                        Width    = 61,
=======
                        Header   = Properties.Resources.InstanceListPathHeader,
                        Width    = 70,
>>>>>>> 4296d750
                        Renderer = k => k.GameDir()
                    }
                },
                1, 0, ListSortDirection.Descending
            );

            if (first) {
                AddTip($"{Properties.Resources.Ctrl}+Q", Properties.Resources.Quit);
                AddBinding(Keys.AltX,  (object sender, ConsoleTheme theme) => false);
                AddBinding(Keys.CtrlQ, (object sender, ConsoleTheme theme) => false);
            } else {
                AddTip(Properties.Resources.Esc, Properties.Resources.Quit);
                AddBinding(Keys.Escape, (object sender, ConsoleTheme theme) => false);
            }

            AddTip(Properties.Resources.Enter, Properties.Resources.Select);
            AddBinding(Keys.Enter, (object sender, ConsoleTheme theme) => {

                ConsoleMessageDialog d = new ConsoleMessageDialog(
                    string.Format(Properties.Resources.InstanceListLoadingInstance, instanceList.Selection.Name),
                    new List<string>()
                );

                if (TryGetInstance(theme, instanceList.Selection, (ConsoleTheme th) => { d.Run(th, (ConsoleTheme thm) => {}); })) {
                    try {
                        manager.SetCurrentInstance(instanceList.Selection.Name);
                    } catch (Exception ex) {
                        // This can throw if the previous current instance had an error,
                        // since it gets destructed when it's replaced.
                        RaiseError(ex.Message);
                    }
                    return false;
                } else {
                    return true;
                }
            });

            instanceList.AddTip("A", Properties.Resources.Add);
            instanceList.AddBinding(Keys.A, (object sender, ConsoleTheme theme) => {
                LaunchSubScreen(theme, new GameInstanceAddScreen(manager));
                instanceList.SetData(manager.Instances.Values);
                return true;
            });
            instanceList.AddTip("R", Properties.Resources.Remove);
            instanceList.AddBinding(Keys.R, (object sender, ConsoleTheme theme) => {
                manager.RemoveInstance(instanceList.Selection.Name);
                instanceList.SetData(manager.Instances.Values);
                return true;
            });
            instanceList.AddTip("E", Properties.Resources.Edit);
            instanceList.AddBinding(Keys.E, (object sender, ConsoleTheme theme) => {

                ConsoleMessageDialog d = new ConsoleMessageDialog(
                    string.Format(Properties.Resources.InstanceListLoadingInstance, instanceList.Selection.Name),
                    new List<string>()
                );
                TryGetInstance(theme, instanceList.Selection, (ConsoleTheme th) => { d.Run(theme, (ConsoleTheme thm) => {}); });
                // Still launch the screen even if the load fails,
                // because you need to be able to fix the name/path.
                LaunchSubScreen(theme, new GameInstanceEditScreen(manager, instanceList.Selection));

                return true;
            });

            instanceList.AddTip("D", Properties.Resources.InstanceListDefaultToggle);
            instanceList.AddBinding(Keys.D, (object sender, ConsoleTheme theme) => {
                string name = instanceList.Selection.Name;
                if (name == manager.AutoStartInstance) {
                    manager.ClearAutoStart();
                } else {
                    try {
                        manager.SetAutoStart(name);
                    } catch (NotKSPDirKraken k) {
                        ConsoleMessageDialog errd = new ConsoleMessageDialog(
                            string.Format(Properties.Resources.InstanceListLoadingError, k.path, k.Message),
                            new List<string>() { Properties.Resources.OK }
                        );
                        errd.Run(theme);
                    }
                }
                return true;
            });

            AddObject(instanceList);
            mainMenu = instanceList.SortMenu();
        }

        /// <summary>
        /// Put CKAN 1.25.5 in top left corner
        /// </summary>
        protected override string LeftHeader()
        {
            return $"CKAN {Meta.GetVersion()}";
        }

        /// <summary>
        /// Put description in top center
        /// </summary>
        protected override string CenterHeader()
        {
            return Properties.Resources.InstanceListTitle;
        }

        /// <summary>
        /// Label the menu as Sort
        /// </summary>
        protected override string MenuTip()
        {
            return Properties.Resources.Sort;
        }

        /// <summary>
        /// Try to load the registry of an instance
        /// </summary>
        /// <param name="theme">The visual theme to use to draw the dialog</param>
        /// <param name="ksp">Game instance</param>
        /// <param name="render">Function that shows a loading message</param>
        /// <returns>
        /// True if successfully loaded, false if it's locked or the registry was corrupted, etc.
        /// </returns>
        public static bool TryGetInstance(ConsoleTheme theme, GameInstance ksp, Action<ConsoleTheme> render)
        {
            bool retry;
            do {
                try {

                    retry = false;
                    // Show loading message
                    render(theme);
                    // Try to get the lock; this will throw if another instance is in there
                    RegistryManager.Instance(ksp);

                } catch (RegistryInUseKraken k) {

                    ConsoleMessageDialog md = new ConsoleMessageDialog(
                        string.Format(Properties.Resources.InstanceListLocked, k.lockfilePath),
                        new List<string>() {
                            Properties.Resources.Cancel,
                            Properties.Resources.Force
                        }
                    );
                    if (md.Run(theme) == 1) {
                        // Delete it
                        File.Delete(k.lockfilePath);
                        retry = true;
                    } else {
                        // User cancelled, return failure
                        return false;
                    }

                } catch (NotKSPDirKraken k) {

                    ConsoleMessageDialog errd = new ConsoleMessageDialog(
                        string.Format(Properties.Resources.InstanceListLoadingError, ksp.GameDir(), k.Message),
                        new List<string>() { Properties.Resources.OK }
                    );
                    errd.Run(theme);
                    return false;

                } catch (Exception e) {

                    ConsoleMessageDialog errd = new ConsoleMessageDialog(
                        string.Format(Properties.Resources.InstanceListLoadingError, Path.Combine(ksp.CkanDir(), "registry.json"), e.Message),
                        new List<string>() { Properties.Resources.OK }
                    );
                    errd.Run(theme);
                    return false;

                }

            } while (retry);

            // If we got the lock, then return success
            return true;
        }

        private string StatusSymbol(GameInstance k)
        {
            return k.Name == manager.AutoStartInstance
                ? defaultMark
                : " ";
        }

        private GameInstanceManager          manager;
        private ConsoleListBox<GameInstance> instanceList;

        private static readonly string defaultMark = Symbols.checkmark;
    }

}<|MERGE_RESOLUTION|>--- conflicted
+++ resolved
@@ -48,17 +48,12 @@
                         Renderer = k => k.Version()?.ToString() ?? Properties.Resources.InstanceListNoVersion,
                         Comparer = (a, b) => a.Version()?.CompareTo(b.Version() ?? GameVersion.Any) ?? 1
                     }, new ConsoleListBoxColumn<GameInstance>() {
-<<<<<<< HEAD
-                        Header   = "Play Time",
+                        Header   = Properties.Resources.InstancePlayTimeHeader,
                         Width    = 9,
-                        Renderer = k => k.playTime?.ToString() ?? "",
-                    }, new ConsoleListBoxColumn<GameInstance>() {
-                        Header   = "Path",
-                        Width    = 61,
-=======
+                        Renderer = k => k.playTime.ToString() ?? ""
+                    }, new ConsoleListBoxColumn<GameInstance>() {
                         Header   = Properties.Resources.InstanceListPathHeader,
                         Width    = 70,
->>>>>>> 4296d750
                         Renderer = k => k.GameDir()
                     }
                 },
