--- conflicted
+++ resolved
@@ -158,17 +158,13 @@
                 return true;
             });
 
-<<<<<<< HEAD
-            moduleList.AddTip("F2", "Launch KSP");
+            moduleList.AddTip(Properties.Resources.F2, Properties.Resources.LaunchKSP);
             moduleList.AddBinding(Keys.F2, (object sender, ConsoleTheme theme) => {
                 manager.CurrentInstance.LaunchGame(this, launchAnyWay);
                 return true;
             });
 
-            moduleList.AddTip("Enter", "Details",
-=======
             moduleList.AddTip(Properties.Resources.Enter, Properties.Resources.Details,
->>>>>>> 4296d750
                 () => moduleList.Selection != null
             );
             moduleList.AddBinding(Keys.Enter, (object sender, ConsoleTheme theme) => {
