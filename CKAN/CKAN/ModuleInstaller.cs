using System;
using System.Collections.Generic;
using System.IO;
using System.Linq;
using System.Runtime.CompilerServices;
using System.Security.Cryptography;
using System.Text.RegularExpressions;
using System.Threading;
using ICSharpCode.SharpZipLib.Core;
using ICSharpCode.SharpZipLib.Zip;
using System.Transactions;
using ChinhDo.Transactions;
using log4net;

namespace CKAN
{
    public delegate void ModuleInstallerReportProgress(string message, int progress);

    public delegate void ModuleInstallerReportModInstalled(CkanModule module);

    public struct InstallableFile 
    {
        public ZipEntry source;
        public string destination;
        public bool makedir;
    }

    public class ModuleInstaller
    {
        private static ModuleInstaller _Instance;

        private static readonly ILog log = LogManager.GetLogger(typeof(ModuleInstaller));
        private static readonly TxFileManager file_transaction = new TxFileManager ();

        private RegistryManager registry_manager;
        private KSP ksp;

        public ModuleInstallerReportModInstalled onReportModInstalled = null;
        public ModuleInstallerReportProgress onReportProgress = null;

        // Our own cache is that of the KSP instance we're using.
        public NetFileCache Cache
        {
            get
            {
                return ksp.Cache;
            }
        }

        // Constructor
        private ModuleInstaller(KSP ksp)
        {
            this.ksp = ksp;
            this.registry_manager = RegistryManager.Instance(ksp);
            log.DebugFormat("Creating ModuleInstaller for {0}", ksp.GameDir());
        }

        // TODO: It'd be really lovely if this wasn't a singleton. It prevents code that
        // wishes to deal with multiple KSP installs.
        //
        // It would be totally fine to have this be an instance based upon KSP path, mind.
        public static ModuleInstaller Instance
        {
            get
            {
                if (_Instance == null)
                {
                    _Instance = new ModuleInstaller( KSPManager.CurrentInstance);
                }

                return _Instance;
            }
        }

        /// <summary>
        /// Downloads the given mod to the cache. Returns the filename it was saved to.
        /// </summary>
        public string Download(Uri url, string filename)
        {
            if (onReportProgress != null)
            {
                onReportProgress(String.Format("Downloading \"{0}\"", url), 0);
            }

            return Download(url, filename, this.Cache);
        }

        /// <summary>
        /// Downloads the given mod to the cache. Returns the filename it was saved to.
        /// </summary>
        public static string Download(Uri url, string filename, NetFileCache cache)
        {
            log.Info("Downloading " + filename);

            string tmp_file = Net.Download(url);

            return cache.Store(url, tmp_file, move: true);
        }

        /// <summary>
        /// Returns the path to a cached copy of a module if it exists, or downloads
        /// and returns the downloaded copy otherwise.
        ///
        /// If no filename is provided, the module's standard name will be used.
        /// Chcecks the CKAN cache first.
        /// </summary>
        public string CachedOrDownload(CkanModule module, string filename = null)
        {
            return CachedOrDownload(module.identifier, module.version, module.download, this.Cache, filename);
        }

        /// <summary>
        /// Returns the path to a cached copy of a module if it exists, or downloads
        /// and returns the downloaded copy otherwise.
        ///
        /// If no filename is provided, the module's standard name will be used.
        /// Chcecks the CKAN cache first.
        /// </summary>
        public string CachedOrDownload(string identifier, Version version, Uri url, string filename = null)
        {
            return CachedOrDownload(identifier, version, url, this.Cache, filename);
        }

        /// <summary>
        /// Returns the path to a cached copy of a module if it exists, or downloads
        /// and returns the downloaded copy otherwise.
        ///
        /// If no filename is provided, the module's standard name will be used.
        /// Chcecks provided cache first.
        /// </summary>
        public static string CachedOrDownload(string identifier, Version version, Uri url, NetFileCache cache, string filename = null)
        {
            if (filename == null)
            {
                filename = CkanModule.StandardName(identifier, version);
            }

            string full_path = cache.GetCachedZip(url);
            if (full_path == null)
            {
                return Download(url, filename, cache);
            }

            log.DebugFormat("Using {0} (cached)", filename);
            return full_path;
        }

        /// <summary>
        ///     Installs all modules given a list of identifiers as a transaction. Resolves dependencies.
        ///     This *will* save the registry at the end of operation.
        /// 
        /// Propagates a BadMetadataKraken if our install metadata is bad.
        /// Propagates a FileExistsKraken if we were going to overwrite a file.
        /// Propagates a CancelledActionKraken if the user cancelled the install.
        /// </summary>
        //
        // TODO: Break this up into smaller pieces! It's huge!
        public void InstallList(
            List<string> modules,
            RelationshipResolverOptions options
        )
        {
            onReportProgress = onReportProgress ?? ((message, progress) => { });

            var resolver = new RelationshipResolver(modules, options, registry_manager.registry);
            List<CkanModule> modsToInstall = resolver.ModList();
            List<CkanModule> downloads = new List<CkanModule> (); 

            // TODO: All this user-stuff should be happening in another method!
            // We should just be installing mods as a transaction.

            User.WriteLine("About to install...\n");

            foreach (CkanModule module in modsToInstall)
            {
                if (!ksp.Cache.IsCachedZip(module.download))
                {
                    User.WriteLine(" * {0}", module);
                    downloads.Add(module);
                }
                else
                {
                    User.WriteLine(" * {0} (cached)", module);
                }
            }

            bool ok = User.YesNo("\nContinue?", FrontEndType.CommandLine);

            if (!ok)
            {
                throw new CancelledActionKraken("User declined install list");
            }

            User.WriteLine(""); // Just to look tidy.

            if (downloads.Count > 0)
            {
                var downloader = new NetAsyncDownloader();
                downloader.DownloadModules(ksp.Cache, downloads, onReportProgress);
            }

            // We're about to install all our mods; so begin our transaction.
            var txoptions = new TransactionOptions();
            txoptions.Timeout = TransactionManager.MaximumTimeout;

            using (TransactionScope transaction = new TransactionScope(TransactionScopeOption.Required, txoptions))
            {
                for (int i = 0; i < modsToInstall.Count; i++)
                {
                    int percentComplete = (i * 100) / modsToInstall.Count;
                    
                    onReportProgress(String.Format("Installing mod \"{0}\"", modsToInstall[i]),
                                         percentComplete);

                    Install(modsToInstall[i]);
                }

                onReportProgress("Updating registry", 70);

                registry_manager.Save();

                onReportProgress("Commiting filesystem changes", 80);

                transaction.Complete();

            }

            // We can scan GameData as a separate transaction. Installing the mods
            // leaves everything consistent, and this is just gravy. (And ScanGameData
            // acts as a Tx, anyway, so we don't need to provide our own.)

            onReportProgress("Rescanning GameData", 90);

            ksp.ScanGameData();

            onReportProgress("Done!", 100);
        }

        /// <summary>
        /// Returns the module contents if and only if we have it
        /// available in our cache. Returns null, otherwise.
        ///
        /// Intended for previews.
        /// </summary>
        // TODO: Return files relative to GameRoot
        public IEnumerable<string> GetModuleContentsList(CkanModule module)
        {
            string filename = ksp.Cache.GetCachedZip(module.download);

            if (filename == null)
            {
                return null;
            }

            return FindInstallableFiles(module, filename, ksp)
                .Select(x => x.destination);
        }

        /// <summary>
        ///     Install our mod from the filename supplied.
        ///     If no file is supplied, we will check the cache or download it.
        ///     Does *not* resolve dependencies; this actually does the heavy listing.
        ///     Does *not* save the registry.
        ///     Do *not* call this directly, use InstallList() instead.
        /// 
        /// Propagates a BadMetadataKraken if our install metadata is bad.
        /// Propagates a FileExistsKraken if we were going to overwrite a file.
        /// 
        /// </summary>
        // 
        // TODO: The name of this and InstallModule() need to be made more distinctive.

        private void Install(CkanModule module, string filename = null)
        {
            Version version = registry_manager.registry.InstalledVersion(module.identifier);

            // TODO: This really should be handled by higher-up code.
            if (version != null)
            {
                User.WriteLine("    {0} {1} already installed, skipped", module.identifier, version);
                return;
            }

            // Fetch our file if we don't already have it.
            if (filename == null)
            {
                filename = CachedOrDownload(module);
            }

            // We'll need our registry to record which files we've installed.
            Registry registry = registry_manager.registry;

            using (var transaction = new TransactionScope())
            {
                // Install all the things!
                IEnumerable<string> files = InstallModule(module, filename);

                // Register our module and its files.
                registry.RegisterModule(module, files, ksp);

                // Finish our transaction, but *don't* save the registry; we may be in an
                // intermediate, inconsistent state.
                // This is fine from a transaction standpoint, as we may not have an enclosing
                // transaction, and if we do, they can always roll us back.
                transaction.Complete();
            }

            // Fire our callback that we've installed a module, if we have one.
            if (onReportModInstalled != null)
            {
                onReportModInstalled(module);
            }

        }
            
        /// <summary>
        /// Returns a default install stanza for the module provided. This finds the topmost
        /// directory which matches the module identifier, and generates a stanza that
        /// installs that into GameData.
        /// 
        /// Throws a FileNotFoundKraken() if unable to locate a suitable directory.
        /// </summary>
        internal static ModuleInstallDescriptor GenerateDefaultInstall(string identifier, ZipFile zipfile)
        {
            var stanza = new ModuleInstallDescriptor();
            stanza.install_to = "GameData";

            // Candidate top-level directories.
            var candidate_set = new HashSet<string>();

            // Match *only* things with our module identifier as a directory.
            // We can't just look for directories, because some zipfiles
            // don't include entries for directories, but still include entries
            // for the files they contain.

            string ident_filter = @"(?:^|/)" + Regex.Escape(identifier) + @"$";

            // Let's find that directory
            foreach (ZipEntry entry in zipfile)
            {
                string directory = Path.GetDirectoryName(entry.Name);

                // Normalise our path.
                directory = directory.Replace('\\', '/');
                directory = Regex.Replace(directory, "/$", "");

                // If this looks like what we're after, remember it.
                if (Regex.IsMatch(directory, ident_filter, RegexOptions.IgnoreCase))
                {
                    candidate_set.Add(directory);
                }
            }

            // Sort to have shortest first. It's not *quite* top-level directory order,
            // but it's good enough for now.
            var candidates = new List<string>(candidate_set);
            candidates.Sort((a,b) => a.Length.CompareTo(b.Length));

            if (candidates.Count == 0)
            {
                throw new FileNotFoundKraken(
                    identifier,
                    String.Format("Could not find {0} directory in zipfile to install", identifier)
                );
            }

            // Fill in our stanza!
            stanza.file = candidates[0];
            return stanza;
        }

        /// <summary>
        /// Installs the module from the zipfile provided.
        /// Returns a list of files installed.
        /// Propagates a BadMetadataKraken if our install metadata is bad.
        /// Propagates a FileExistsKraken if we were going to overwrite a file.
        /// </summary>
        private IEnumerable<string> InstallModule(CkanModule module, string zip_filename)
        {
            using (ZipFile zipfile = new ZipFile(zip_filename))
            {
                IEnumerable<InstallableFile> files = FindInstallableFiles(module, zipfile, ksp);

                try
                {
                    foreach (InstallableFile file in files)
                    {
                        log.InfoFormat("Copying {0}", file.source.Name);
                        CopyZipEntry(zipfile, file.source, file.destination, file.makedir);
                    }
                }
                catch (FileExistsKraken kraken)
                {
                    // Decorate the kraken with our module and re-throw
                    kraken.installing_module = module;
                    kraken.owning_module = registry_manager.registry.FileOwner(kraken.filename);
                    throw;
                }

                return files.Select(x => x.destination);
            }
        }

        /// <summary>
        /// Given a stanza and an open zipfile, returns all files that would be installed
        /// for this stanza.
        /// 
        /// If a KSP instance is provided, it will be used to generate output paths, otherwise these will be null.
        /// 
        /// Throws a BadInstallLocationKraken if the install stanza targets an
        /// unknown install location (eg: not GameData, Ships, etc)
        /// 
        /// Throws a BadMetadataKraken if the stanza resulted in no files being returned.
        /// </summary>
        internal static List<InstallableFile> FindInstallableFiles(ModuleInstallDescriptor stanza, ZipFile zipfile, KSP ksp)
        {
            string installDir;
            bool makeDirs;
            var files = new List<InstallableFile> ();

            if (stanza.install_to == "GameData")
            {
                installDir = ksp == null ? null : ksp.GameData();
                makeDirs = true;
            }
            else if (stanza.install_to == "Ships")
            {
                installDir = ksp == null ? null : ksp.Ships();
                makeDirs = false; // Don't allow directory creation in ships directory
            }
            else if (stanza.install_to == "Tutorial")
            {
                installDir = ksp == null ? null : ksp.Tutorial();
                makeDirs = true;
            }
            else if (stanza.install_to == "GameRoot")
            {
                installDir = ksp == null ? null : ksp.GameDir();
                makeDirs = false;
            }
            else
            {
                throw new BadInstallLocationKraken("Unknown install_to " + stanza.install_to);
            }

            // O(N^2) solution, as we're walking the zipfile for each stanza.
            // Surely there's a better way, although this is fast enough we may not care.

            foreach (ZipEntry entry in zipfile)
            {
                // Skips things not prescribed by our install stanza.
                if (! stanza.IsWanted(entry.Name)) {
                    continue;
                }

                // Prepare our file info.
                InstallableFile file_info = new InstallableFile (); 
                file_info.source = entry;
                file_info.makedir = makeDirs;
                file_info.destination = null;

                // If we have a place to install it, fill that in...
                if (installDir != null)
                {
                    // Get the full name of the file.
                    string outputName = entry.Name;

                    // Update our file info with the install location
                    file_info.destination = TransformOutputName(stanza.file, outputName, installDir);
                }

                files.Add(file_info);
            }

            // If we have no files, then something is wrong! (KSP-CKAN/CKAN#93)
            if (files.Count == 0)
            {
                // We have null as the first argument here, because we don't know which module we're installing
                throw new BadMetadataKraken(null, String.Format("No files found in {0} to install!", stanza.file));
            }

            return files;
        }

        /// <summary>
        /// Transforms the name of the output. This will strip the leading directories from the stanza file from
        /// output name and then combine it with the installDir.
        /// EX: "kOS-1.1/GameData/kOS", "kOS-1.1/GameData/kOS/Plugins/kOS.dll", "GameData" will be transformed 
        /// to "GameData/kOS/Plugins/kOS.dll"
        /// </summary>
        /// <returns>The output name.</returns>
        /// <param name="file">The file directive of the stanza.</param>
        /// <param name="outputName">The name of the file to transform.</param>
        /// <param name="installDir">The installation dir where the file should end up with.</param>
        internal static string TransformOutputName(string file, string outputName, string installDir)
        {
            string leadingPathToRemove = KSPPathUtils.GetLeadingPathElements(file);

            // Special-casing, if stanza.file is just "GameData" or "Ships", strip it.
            // TODO: Do we need to do anything special for tutorials or GameRoot?
            if (
                leadingPathToRemove == string.Empty &&
                (file == "GameData" || file == "Ships")
            )
            {
                leadingPathToRemove = file;
            }

            // If there's a leading path to remove, then we have some extra work that
            // needs doing...
            if (leadingPathToRemove != string.Empty)
            {
                string leadingRegEx = "^" + Regex.Escape(leadingPathToRemove) + "/";
                if (!Regex.IsMatch(outputName, leadingRegEx))
                {
                    throw new BadMetadataKraken(null,
                        String.Format("Output file name ({0}) not matching leading path of stanza.file ({1})",
                            outputName, leadingRegEx
                        )
                    );
                }
                // Strip off leading path name
                outputName = Regex.Replace(outputName, leadingRegEx, "");
            }
 
            // Return our snipped, normalised, and ready to go output filename!
            return KSPPathUtils.NormalizePath(
                Path.Combine(installDir, outputName)
            );
        }

        /// <summary>
        /// Given a module and an open zipfile, return all the files that would be installed
        /// for this module.
        /// 
        /// If a KSP instance is provided, it will be used to generate output paths, otherwise these will be null.
        /// 
        /// Throws a BadMetadataKraken if the stanza resulted in no files being returned.
        /// </summary>
        public static List<InstallableFile> FindInstallableFiles(CkanModule module, ZipFile zipfile, KSP ksp)
        {
            var files = new List<InstallableFile> ();

            try
            {
                // Use the provided stanzas, or use the default install stanza if they're absent.
                if (module.install != null && module.install.Length != 0)
                {
                    foreach (ModuleInstallDescriptor stanza in module.install)
                    {
                        files.AddRange(FindInstallableFiles(stanza, zipfile, ksp));
                    }
                }
                else
                {
                    ModuleInstallDescriptor default_stanza = GenerateDefaultInstall(module.identifier, zipfile);
                    files.AddRange(FindInstallableFiles(default_stanza, zipfile, ksp));
                }
            }
            catch (BadMetadataKraken kraken)
            {
                // Decorate our kraken with the current module, as the lower-level
                // methods won't know it.
                kraken.module = module;
                throw;
            }

            return files;
        }

        /// <summary>
        /// Given a module and a path to a zipfile, returns all the files that would be installed
        /// from that zip for this module.
        /// 
        /// This *will* throw an exception if the file does not exist.
        /// 
        /// Throws a BadMetadataKraken if the stanza resulted in no files being returned.
        ///
        /// If a KSP instance is provided, it will be used to generate output paths, otherwise these will be null.
        /// </summary>
        // TODO: Document which exception!
        public static List<InstallableFile> FindInstallableFiles(CkanModule module, string zip_filename, KSP ksp)
        {
            // `using` makes sure our zipfile gets closed when we exit this block.
            using (ZipFile zipfile = new ZipFile(zip_filename))
            {
                log.DebugFormat("Searching {0} using {1} as module", zip_filename, module);
                return FindInstallableFiles(module, zipfile, ksp);
            }
        }

        /// <summary>
        /// Copy the entry from the opened zipfile to the path specified.
        /// </summary>
        internal static void CopyZipEntry(ZipFile zipfile, ZipEntry entry, string fullPath, bool makeDirs)
        {
            if (entry.IsDirectory)
            {
                // Skip if we're not making directories for this install.
                if (!makeDirs)
                {
                    log.DebugFormat ("Skipping {0}, we don't make directories for this path", fullPath);
                    return;
                }

                log.DebugFormat("Making directory {0}", fullPath);
                file_transaction.CreateDirectory(fullPath);
            }
            else
            {
                log.DebugFormat("Writing file {0}", fullPath);

                // Sometimes there are zipfiles that don't contain entries for the
                // directories their files are in. No, I understand either, but
                // the result is we have to make sure our directories exist, just in case.
                if (makeDirs)
                {
                    string directory = Path.GetDirectoryName(fullPath);
                    file_transaction.CreateDirectory(directory);
                }

                // We don't allow for the overwriting of files. See #208.
                if (File.Exists (fullPath))
                {
                    throw new FileExistsKraken(fullPath, string.Format("Trying to write {0} but it already exists.", fullPath));
                }

                // Snapshot whatever was there before. If there's nothing, this will just
                // remove our file on rollback. We still need this even thought we won't
                // overwite files, as it ensures deletiion on rollback.
                file_transaction.Snapshot(fullPath);

                // It's a file! Prepare the streams
                using (Stream zipStream = zipfile.GetInputStream(entry))
                using (FileStream writer = File.Create(fullPath))
                {
                    // 4k is the block size on practically every disk and OS.
                    byte[] buffer = new byte[4096];
                    StreamUtils.Copy(zipStream, writer, buffer);
                }
            }

            return;
        }

        /// <summary>
        /// Uninstalls all the mods provided, including things which depend upon them.
        /// This *DOES* save the registry.
        /// Preferred over Uninstall.
        /// </summary>
        public void UninstallList(IEnumerable<string> mods)
        {
<<<<<<< HEAD
            // Pre-check, have they even asked for things which are installed?

            foreach (string mod in mods)
            {
                if (registry_manager.registry.InstalledModule(mod) == null)
                {
                    throw new ModNotInstalledKraken(mod);
                }
            }

            using (var transaction = new TransactionScope())
            {
                // Find all the things which need uninstalling.
                IEnumerable<string> goners = registry_manager.registry.FindReverseDependencies(mods);
=======
            // Find all the things which need uninstalling.
            IEnumerable<string> goners = registry_manager.registry.FindReverseDependencies(mods);
>>>>>>> a731cfbe

            User.WriteLine("About to remove:\n");

            foreach (string mod in goners)
            {
                User.WriteLine(" * {0}", mod);
            }

            bool ok = User.YesNo("\nContinue?", FrontEndType.CommandLine);

            if (!ok)
            {
                User.WriteLine("Mod removal aborted at user request.");
                return;
            }

            using (var transaction = new TransactionScope())
            {
                foreach (string mod in goners)
                {
                    User.WriteLine("Removing {0}...", mod);
                    Uninstall(mod);
                }

                registry_manager.Save();

                transaction.Complete();
            }

            User.WriteLine("Done!");
        }

        public void UninstallList(string mod)
        {
            var list = new List<string>();
            list.Add(mod);
            UninstallList(list);
        }

        /// <summary>
        /// Uninstall the module provided. For internal use only.
        /// Use UninstallList for user queries, it also does dependency handling.
        /// This does *NOT* save the registry.
        /// </summary>
         
        private void Uninstall(string modName)
        {
            using (var transaction = new TransactionScope())
            {
                InstalledModule mod = registry_manager.registry.InstalledModule(modName);

                if (mod == null)
                {
                    log.ErrorFormat("Trying to uninstall {0} but it's not installed", modName);
                    throw new ModNotInstalledKraken(modName);
                }

                // Walk our registry to find all files for this mod.
                IEnumerable<string> files = mod.Files;

                var directoriesToDelete = new HashSet<string>();

                foreach (string file in files)
                {
                    string path = ksp.ToAbsolute(file);

                    try
                    {
                        FileAttributes attr = File.GetAttributes(path);

                        if ((attr & FileAttributes.Directory) == FileAttributes.Directory)
                        {
                            directoriesToDelete.Add(path);
                        }
                        else
                        {
                            log.InfoFormat("Removing {0}", file);
                            file_transaction.Delete(path);
                        }
                    }
                    catch (Exception ex)
                    {
                        // XXX: This is terrible, we're catching all exceptions.
                        log.ErrorFormat("Failure in locating file {0} : {1}", path, ex.Message);
                    }
                }

                // Remove from registry.

                registry_manager.registry.DeregisterModule(ksp, modName);

                // Sort our directories from longest to shortest, to make sure we remove child directories
                // before parents. GH #78.
                foreach (string directory in directoriesToDelete.OrderBy(dir => dir.Length).Reverse())
                {
                    if (!Directory.EnumerateFileSystemEntries(directory).Any())
                    {

                        // We *don't* use our file_transaction to delete files here, because
                        // it fails if the system's temp directory is on a different device
                        // to KSP. However we *can* safely delete it now we know it's empty,
                        // because the TxFileMgr *will* put it back if there's a file inside that
                        // needs it.
                        //
                        // This works around GH #251.
                        // The filesystem boundry bug is described in https://transactionalfilemgr.codeplex.com/workitem/20

                        log.InfoFormat("Removing {0}", directory);
                        Directory.Delete(directory);
                    }
                    else
                    {
                        User.WriteLine("Not removing directory {0}, it's not empty", directory);
                    }
                }
                transaction.Complete();
            }

            return;
        }

        /// <summary>
        /// Don't use this. Use Registry.FindReverseDependencies instead.
        /// This method may be deprecated in the future.
        /// </summary>
        // Here for now to keep the GUI happy.
        public HashSet<string> FindReverseDependencies(string module)
        {
            return registry_manager.registry.FindReverseDependencies(module);
        }

    }
}<|MERGE_RESOLUTION|>--- conflicted
+++ resolved
@@ -650,7 +650,6 @@
         /// </summary>
         public void UninstallList(IEnumerable<string> mods)
         {
-<<<<<<< HEAD
             // Pre-check, have they even asked for things which are installed?
 
             foreach (string mod in mods)
@@ -661,14 +660,8 @@
                 }
             }
 
-            using (var transaction = new TransactionScope())
-            {
-                // Find all the things which need uninstalling.
-                IEnumerable<string> goners = registry_manager.registry.FindReverseDependencies(mods);
-=======
             // Find all the things which need uninstalling.
             IEnumerable<string> goners = registry_manager.registry.FindReverseDependencies(mods);
->>>>>>> a731cfbe
 
             User.WriteLine("About to remove:\n");
 
