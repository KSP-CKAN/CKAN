using System;
using System.Collections.Generic;
using System.IO;
using System.Linq;
using System.Runtime.Serialization;
using log4net;
using Newtonsoft.Json;

namespace CKAN
{
    public class RelationshipDescriptor
    {
        public string max_version;
        public string min_version;
        //Why is the identifier called name? 
        public /* required */ string name;
        public string version;
    }

    public class ResourcesDescriptor
    {
        public Uri repository;
        public Uri homepage;
        public Uri bugtracker;

        [JsonConverter(typeof (JsonOldResourceUrlConverter))] public Uri kerbalstuff;
    }

    /// <summary>
    ///     Describes a CKAN module (ie, what's in the CKAN.schema file).
    /// </summary>

    // Base class for both modules (installed via the CKAN) and bundled
    // modules (which are more lightweight)
    [JsonObject(MemberSerialization.OptIn)] public class Module
    {
        private static readonly ILog log = LogManager.GetLogger(typeof(Module));

        // identifier, license, and version are always required, so we know
        // what we've got.

<<<<<<< HEAD
        [JsonProperty("abstract")] public readonly string @abstract;
        [JsonProperty("description")] public readonly string description;

        [JsonProperty("author"), JsonConverter(typeof (JsonSingleOrArrayConverter<string>))] public readonly
            List<string> author;

        [JsonProperty("comment")] public readonly string comment;

        [JsonProperty("conflicts")] public readonly List<RelationshipDescriptor> conflicts;
        [JsonProperty("depends")] public readonly List<RelationshipDescriptor> depends;

        [JsonProperty("download")] public readonly Uri download;
        [JsonProperty("download_size")] public readonly long download_size;
        [JsonProperty("identifier", Required = Required.Always)] public readonly string identifier;

        [JsonProperty("ksp_version")] public KSPVersion ksp_version;
        [JsonProperty("ksp_version_max")] public KSPVersion ksp_version_max;
        [JsonProperty("ksp_version_min")] public KSPVersion ksp_version_min;

        [JsonProperty("license", Required = Required.Always)] public readonly License license;

        [JsonProperty("name")] public readonly string name;

        [JsonProperty("provides")] public readonly List<string> provides;

        [JsonProperty("recommends")] public readonly List<RelationshipDescriptor> recommends;
        [JsonProperty("release_status")] public readonly ReleaseStatus release_status;

        [JsonProperty("resources")] public readonly ResourcesDescriptor resources;
        [JsonProperty("suggests")] public readonly List<RelationshipDescriptor> suggests;
        [JsonProperty("version", Required = Required.Always)] public readonly Version version;

        [JsonProperty("supports")] public readonly List<RelationshipDescriptor> supports;
=======
        [JsonProperty("abstract")]
        public string @abstract;
        [JsonProperty("description")]
        public string description;

        [JsonProperty("author")]
        [JsonConverter(typeof(JsonSingleOrArrayConverter<string>))]
        public List<string> author;

        [JsonProperty("comment")]
        public string comment;

        [JsonProperty("conflicts")]
        public List<RelationshipDescriptor> conflicts;
        [JsonProperty("depends")]
        public List<RelationshipDescriptor> depends;

        [JsonProperty("download")]
        public Uri download;
        [JsonProperty("download_size")]
        public long download_size;
        [JsonProperty("identifier", Required = Required.Always)]
        public string identifier;

        [JsonProperty("ksp_version")]
        public KSPVersion ksp_version;

        [JsonProperty("ksp_version_max")]
        public KSPVersion ksp_version_max;
        [JsonProperty("ksp_version_min")]
        public KSPVersion ksp_version_min;

        [JsonProperty("license", Required = Required.Always)]
        public License license;

        [JsonProperty("name")]
        public string name;

        [JsonProperty("provides")]
        public List<string> provides;

        [JsonProperty("recommends")]
        public List<RelationshipDescriptor> recommends;
        [JsonProperty("release_status")]
        public ReleaseStatus release_status;

        [JsonProperty("resources")]
        public ResourcesDescriptor resources;
        [JsonProperty("suggests")]
        public List<RelationshipDescriptor> suggests;
        [JsonProperty("version", Required = Required.Always)]
        public Version version;

        [JsonProperty("supports")]
        public List<RelationshipDescriptor> supports;
>>>>>>> 0d9ad202

        // A list of eveything this mod provides.
        public List<string> ProvidesList
        {
            // TODO: Consider caching this, but not in a way that the serialiser will try and
            // serialise it.
            get
            {
                var provides = new List<string> {identifier};

                if (this.provides != null)
                {
                    provides.AddRange(this.provides);
                }

                return provides;
            }
        }

        public string serialise()
        {
            return JsonConvert.SerializeObject(this);
        }

        public override bool Equals(object obj)
        {
            var other = obj as Module;
            return other != null
                ? identifier.Equals(other.identifier) && version.Equals(other.version)
                : base.Equals(obj);
        }

        public override int GetHashCode()
        {
            return identifier.GetHashCode();
        }

        public override string ToString()
        {
            return string.Format("{0} {1}", identifier, version);
        }

        [OnDeserialized]
        private void DeSerialisationFixes(StreamingContext like_i_could_care)
        {
            // Make sure our version fields are populated.
            // TODO: There's got to be a better way of doing this, right?

            if (ksp_version_min == null)
            {
                ksp_version_min = new KSPVersion(null);
            }
            else
            {
                ksp_version_min.ToLongMin();
            }

            if (ksp_version_max == null)
            {
                ksp_version_max = new KSPVersion(null);
            }
            else
            {
                ksp_version_max.ToLongMax();
            }

            if (ksp_version == null)
            {
                ksp_version = new KSPVersion(null);
            }

            // Now see if we've got version with version min/max.
            if (ksp_version.IsNotAny() && (ksp_version_max.IsNotAny() || ksp_version_min.IsNotAny()))
            {
                // KSP version mixed with min/max.
                throw new InvalidModuleAttributesException("ksp_version mixed wtih ksp_version_(min|max)", this);
            }
        }

        /// <summary>
        /// Returns true if we conflict with the given module.
        /// </summary>
        public bool ConflictsWith(Module module)
        {
            return UniConflicts(this, module) || UniConflicts(module, this);
        }

        /// <summary>
        /// Checks if A conflicts with B, but not if B conflicts with A.
        /// Used by ConflictsWith.
        /// </summary>
        internal static bool UniConflicts(Module mod1, Module mod2)
        {
            if (mod1.conflicts == null)
            {
                return false;
            }
            return mod1.conflicts.Any(conflict => mod2.ProvidesList.Contains(conflict.name));
        }

        /// <summary>
        ///     Returns true if our mod is compatible with the KSP version specified.
        /// </summary>
        public bool IsCompatibleKSP(string version)
        {
            return IsCompatibleKSP(new KSPVersion(version));
        }

        public bool IsCompatibleKSP(KSPVersion version)
        {
            log.DebugFormat("Testing if {0} is compatible with KSP {1}", this, version);

            // Check the min and max versions.

            if (ksp_version_min.IsNotAny() && version < ksp_version_min)
            {
                return false;
            }

            if (ksp_version_max.IsNotAny() && version > ksp_version_max)
            {
                return false;
            }

            // We didn't hit the min/max guards. They may not have existed.

            // Note that since ksp_version is "any" if not specified, this
            // will work fine if there's no target, or if there were min/max
            // fields and we passed them successfully.

            return ksp_version.Targets(version);
        }

        /// <summary>
        /// Returns true if this module provides the functionality requested.
        /// </summary>
        public bool DoesProvide(string identifier)
        {
            return this.identifier == identifier || provides.Contains(identifier);
        }
    }

    public class CkanModule : Module
    {
        private static readonly ILog log = LogManager.GetLogger(typeof(CkanModule));
        private static readonly string[] required_fields =
        {
            "spec_version",
            "name",
            "abstract",
            "identifier",
            "download",
            "license",
            "version"
        };
        // Only CKAN modules can have install and bundle instructions.

<<<<<<< HEAD
        private static readonly ILog log = LogManager.GetLogger(typeof(CkanModule));

        //      private static JsonSchema metadata_schema;
        //      private static string metadata_schema_path = "CKAN.schema";
        //      private static bool metadata_schema_missing_warning_fired;
        [JsonProperty("install")] public readonly ModuleInstallDescriptor[] install;
        [JsonProperty("spec_version", Required = Required.Always)] public readonly Version spec_version;
=======
        [JsonProperty("install")] public ModuleInstallDescriptor[] install;
        [JsonProperty("spec_version", Required = Required.Always)] public Version spec_version;
>>>>>>> 0d9ad202

        private static bool validate_json_against_schema(string json)
        {
            log.Debug("In-client JSON schema validation unimplemented.");
            return true;          
        }

        /// <summary> Generates a CKAN.Meta object given a filename</summary>
        public static CkanModule FromFile(string filename)
        {
            string json = File.ReadAllText(filename);
            return FromJson(json);
        }

        public static void ToFile(CkanModule module, string filename)
        {
            var json = ToJson(module);
            File.WriteAllText(filename, json);
        }

        /// <summary>
        /// Generates a CKAN.META object from a string.
        /// Also validates that all required fields are present.
        /// Throws a BadMetaDataKraken if any fields are missing.
        /// </summary>
        public static CkanModule FromJson(string json)
        {
            if (!validate_json_against_schema(json))
            {
                throw new BadMetadataKraken(null, "Validation against spec failed");
            }

            CkanModule newModule;

            try
            {
                newModule = JsonConvert.DeserializeObject<CkanModule>(json);
            }
            catch (JsonException ex)
            {
                throw new BadMetadataKraken(null, "JSON deserialization error", ex);
            }

            // NOTE: Many of these tests may be better inour Deserialisation handler.
            if (!newModule.IsSpecSupported())
            {
                throw new UnsupportedKraken(
                    String.Format(
                        "{0} requires CKAN {1}, we can't read it.",
                        newModule,
                        newModule.spec_version
                        )
                    );
            }

            // Check everything in the spec if defined.
            // TODO: This *can* and *should* be done with JSON attributes!

            foreach (string field in required_fields)
            {
                object value = newModule.GetType().GetField(field).GetValue(newModule);

                if (value == null)
                {
                    string error = String.Format("{0} missing required field {1}", newModule.identifier, field);

                    log.Error(error);
                    throw new BadMetadataKraken(null, error);
                }
            }
            // All good! Return module
            return newModule;
        }            

        public static string ToJson(CkanModule module)
        {
            return JsonConvert.SerializeObject(module);
        }

        /// <summary>
        /// Returns true if we support at least spec_version of the CKAN spec.
        /// </summary>
        internal static bool IsSpecSupported(Version spec_vesion)
        {
            // This could be a read-only state variable; do we have those in C#?
            Version release = Meta.ReleaseNumber();

            return release == null || release.IsGreaterThan(spec_vesion);
        }

        /// <summary>
        /// Returns true if we support the CKAN spec used by this module.
        /// </summary>
        private bool IsSpecSupported()
        {
            return IsSpecSupported(spec_version);
        }

        /// <summary>
        ///     Returns a standardised name for this module, in the form
        ///     "identifier-version.zip". For example, `RealSolarSystem-7.3.zip`
        /// </summary>
        public string StandardName()
        {
            return StandardName(identifier, version);
        }

        public static string StandardName(string identifier, Version version)
        {
            return identifier + "-" + version + ".zip";
        }
    }

    public class InvalidModuleAttributesException : Exception
    {
        private readonly Module module;
        private readonly string why;

        public InvalidModuleAttributesException(string why, Module module = null)
        {
            this.why = why;
            this.module = module;
        }

        public override string ToString()
        {
            string modname = "unknown";

            if (module != null)
            {
                modname = module.identifier;
            }

            return string.Format("[InvalidModuleAttributesException] {0} in {1}", why, modname);
        }
    }
}<|MERGE_RESOLUTION|>--- conflicted
+++ resolved
@@ -39,7 +39,6 @@
         // identifier, license, and version are always required, so we know
         // what we've got.
 
-<<<<<<< HEAD
         [JsonProperty("abstract")] public readonly string @abstract;
         [JsonProperty("description")] public readonly string description;
 
@@ -73,63 +72,7 @@
         [JsonProperty("version", Required = Required.Always)] public readonly Version version;
 
         [JsonProperty("supports")] public readonly List<RelationshipDescriptor> supports;
-=======
-        [JsonProperty("abstract")]
-        public string @abstract;
-        [JsonProperty("description")]
-        public string description;
-
-        [JsonProperty("author")]
-        [JsonConverter(typeof(JsonSingleOrArrayConverter<string>))]
-        public List<string> author;
-
-        [JsonProperty("comment")]
-        public string comment;
-
-        [JsonProperty("conflicts")]
-        public List<RelationshipDescriptor> conflicts;
-        [JsonProperty("depends")]
-        public List<RelationshipDescriptor> depends;
-
-        [JsonProperty("download")]
-        public Uri download;
-        [JsonProperty("download_size")]
-        public long download_size;
-        [JsonProperty("identifier", Required = Required.Always)]
-        public string identifier;
-
-        [JsonProperty("ksp_version")]
-        public KSPVersion ksp_version;
-
-        [JsonProperty("ksp_version_max")]
-        public KSPVersion ksp_version_max;
-        [JsonProperty("ksp_version_min")]
-        public KSPVersion ksp_version_min;
-
-        [JsonProperty("license", Required = Required.Always)]
-        public License license;
-
-        [JsonProperty("name")]
-        public string name;
-
-        [JsonProperty("provides")]
-        public List<string> provides;
-
-        [JsonProperty("recommends")]
-        public List<RelationshipDescriptor> recommends;
-        [JsonProperty("release_status")]
-        public ReleaseStatus release_status;
-
-        [JsonProperty("resources")]
-        public ResourcesDescriptor resources;
-        [JsonProperty("suggests")]
-        public List<RelationshipDescriptor> suggests;
-        [JsonProperty("version", Required = Required.Always)]
-        public Version version;
-
-        [JsonProperty("supports")]
-        public List<RelationshipDescriptor> supports;
->>>>>>> 0d9ad202
+
 
         // A list of eveything this mod provides.
         public List<string> ProvidesList
@@ -287,18 +230,8 @@
         };
         // Only CKAN modules can have install and bundle instructions.
 
-<<<<<<< HEAD
-        private static readonly ILog log = LogManager.GetLogger(typeof(CkanModule));
-
-        //      private static JsonSchema metadata_schema;
-        //      private static string metadata_schema_path = "CKAN.schema";
-        //      private static bool metadata_schema_missing_warning_fired;
-        [JsonProperty("install")] public readonly ModuleInstallDescriptor[] install;
-        [JsonProperty("spec_version", Required = Required.Always)] public readonly Version spec_version;
-=======
         [JsonProperty("install")] public ModuleInstallDescriptor[] install;
         [JsonProperty("spec_version", Required = Required.Always)] public Version spec_version;
->>>>>>> 0d9ad202
 
         private static bool validate_json_against_schema(string json)
         {
