<<<<<<< HEAD
namespace CKAN {
    using System;
    using System.Text.RegularExpressions;
    using Newtonsoft.Json;
=======
using System;
using System.Text.RegularExpressions;
using Newtonsoft.Json;
>>>>>>> 0d9ad202

namespace CKAN {
    /// <summary>
    /// Version comparison utilities.
    /// </summary>

    [JsonConverter(typeof(JsonSimpleStringConverter))]
    public class Version : IComparable<Version> {
<<<<<<< HEAD
        private readonly int epoch;
        private readonly string version;
        private readonly string orig_string;
=======
        private int epoch;
        private string version;
        private string orig_string;
>>>>>>> 0d9ad202
        // static readonly ILog log = LogManager.GetLogger(typeof(RegistryManager));
        public const string AutodetectedDllString = "autodetected dll";

        public struct Comparison {
            public int compare_to;
            public string remainder1;
            public string remainder2;
        }

        /// <summary>
        /// Creates a new version object from the `ToString()` representation of anything!
        /// </summary>
        public Version (string version) {
            orig_string = version;

            Match match = Regex.Match(
                version,
                @"^(?:(?<epoch>[0-9]+):)?(?<version>.*)$"
            );

            // If we have an epoch, then record it.
            if (match.Groups["epoch"].Value.Length > 0) {
<<<<<<< HEAD
                this.epoch = Convert.ToInt32(match.Groups["epoch"].Value);
=======
                epoch = Convert.ToInt32( match.Groups["epoch"].Value );
>>>>>>> 0d9ad202
            }

            this.version = match.Groups["version"].Value;
        }

        override public string ToString() {
            return orig_string;
        }

        public override bool Equals(object obj)
        {
            var other = obj as Version;
            return other!=null ? IsEqualTo(other) : base.Equals(obj);
        }

        public override int GetHashCode()
        {
            return version.GetHashCode();
        }

        int IComparable<Version>.CompareTo(Version other)
        {
            return CompareTo(other);
        }

        // When cast from a string.
        public static explicit operator Version(string v) {
            return new Version(v);
        }

        /// <summary>
        /// Returns -1 if this is less than that
        /// Returns +1 if this is greater than that
        /// Returns  0 if equal.
        /// </summary>
        public int CompareTo(Version that) {

            if (that.epoch == epoch && that.version == version) {
                return 0;
            }

            // Compare epochs first.
            if (epoch < that.epoch) {
                return -1;
            } else if (epoch > that.epoch) {
                return 1;
            }

            // Epochs are the same. Do the dance described in
            // https://github.com/KSP-CKAN/CKAN/blob/master/Spec.md#version-ordering

            Comparison comp;
            comp.remainder1 = version;
            comp.remainder2 = that.version;

            // Process our strings while there are characters remaining
            while (comp.remainder1.Length > 0 && comp.remainder2.Length > 0) {

                // Start by comparing the string parts.
                comp = StringComp(comp.remainder1, comp.remainder2);

                // If we've found a difference, return it.
                if (comp.compare_to != 0) {
                    return comp.compare_to;
                }

                // Otherwise, compare the number parts.
                // It's okay not to check if our strings are exhausted, because
                // if they are the exhausted parts will return zero.

                comp = NumComp(comp.remainder1, comp.remainder2);

                // Again, return difference if found.
                if (comp.compare_to != 0) {
                    return comp.compare_to;
                }
            }

            // Oh, we've run out of one or both strings.
            // They *can't* be equal, because we would have detected that in our first test.
            // So, whichever version is empty first is the smallest. (1.2 < 1.2.3)

            if (comp.remainder1.Length == 0) {
                return -1;
            }

            return 1;

        }

        public bool IsEqualTo(Version that) {
            return CompareTo(that) == 0;
        }

        public bool IsLessThan(Version that) {
            return CompareTo(that) < 0;
        }

        public bool IsGreaterThan(Version that) {
            return CompareTo(that) > 0;
        }

        /// <summary>
        /// Compare the leading non-numerical parts of two strings
        /// </summary>

        internal static Comparison StringComp(string v1, string v2)
        {
            var comp = new Comparison {remainder1 = "", remainder2 = ""};

            // Our starting assumptions are that both versions are completely
            // strings, with no remainder. We'll then check if they're not.

            string str1 = v1;
            string str2 = v2;

            // Start by walking along our version string until we find a number,
            // thereby finding the starting string in both cases. If we fall off
            // the end, then our assumptions made above hold.

            for (int i = 0; i < v1.Length; i++)
            {
                if (Char.IsNumber(v1[i]))
                {
                    comp.remainder1 = v1.Substring(i);
                    str1 = v1.Substring(0, i);
                    break;
                }
            }

            for (int i = 0; i < v2.Length; i++)
            {
                if (Char.IsNumber(v2[i]))
                {
                    comp.remainder2 = v2.Substring(i);
                    str2 = v2.Substring(0, i);
                    break;
                }
            }

            // Then compare the two strings, and return our comparison state.

            comp.compare_to = String.Compare(str1, str2);
            return comp;
        }

        /// <summary>
        /// Compare the leading numerical parts of two strings
        /// </summary>

        internal static Comparison NumComp(string v1, string v2)
        {
            var comp = new Comparison {remainder1 = "", remainder2 = ""};

            int minimumLength1 = 0;
            for (int i = 0; i < v1.Length; i++)
            {
                if (!Char.IsNumber(v1[i]))
                {
                    comp.remainder1 = v1.Substring(i);
                    break;
                }

                minimumLength1++;
            }

            int minimumLength2 = 0;
            for (int i = 0; i < v2.Length; i++)
            {
                if (!Char.IsNumber(v2[i]))
                {
                    comp.remainder2 = v2.Substring(i);
                    break;
                }

                minimumLength2++;
            }

            int integer1 = int.Parse(v1.Substring(0, minimumLength1));
            int integer2 = int.Parse(v2.Substring(0, minimumLength2));

            comp.compare_to = integer1.CompareTo(integer2);
            return comp;
        }
    }

    /// <summary>
    /// This class represents a DllVersion. They don't have real
    /// version numbers or anything
    /// </summary>
    public class DllVersion : Version {
        public DllVersion() :base("0")
        {
        }

        override public string ToString()
        {            
            return AutodetectedDllString;
        }
    }

    /// <summary>
    /// This class represents a virtual version that was provided by
    /// another module.
    /// </summary>
    public class ProvidesVersion : Version {
        internal string provided_by;

        public ProvidesVersion(string provided_by) :base("0")
        {
            this.provided_by = provided_by;
        }

        override public string ToString()
        {
            return string.Format("provided by {0}", provided_by);
        }
    }
}
<|MERGE_RESOLUTION|>--- conflicted
+++ resolved
@@ -1,13 +1,6 @@
-<<<<<<< HEAD
-namespace CKAN {
-    using System;
-    using System.Text.RegularExpressions;
-    using Newtonsoft.Json;
-=======
 using System;
 using System.Text.RegularExpressions;
 using Newtonsoft.Json;
->>>>>>> 0d9ad202
 
 namespace CKAN {
     /// <summary>
@@ -16,15 +9,9 @@
 
     [JsonConverter(typeof(JsonSimpleStringConverter))]
     public class Version : IComparable<Version> {
-<<<<<<< HEAD
         private readonly int epoch;
         private readonly string version;
         private readonly string orig_string;
-=======
-        private int epoch;
-        private string version;
-        private string orig_string;
->>>>>>> 0d9ad202
         // static readonly ILog log = LogManager.GetLogger(typeof(RegistryManager));
         public const string AutodetectedDllString = "autodetected dll";
 
@@ -47,11 +34,7 @@
 
             // If we have an epoch, then record it.
             if (match.Groups["epoch"].Value.Length > 0) {
-<<<<<<< HEAD
-                this.epoch = Convert.ToInt32(match.Groups["epoch"].Value);
-=======
                 epoch = Convert.ToInt32( match.Groups["epoch"].Value );
->>>>>>> 0d9ad202
             }
 
             this.version = match.Groups["version"].Value;
