--- conflicted
+++ resolved
@@ -1,5 +1,4 @@
-﻿
-using System;
+﻿using System;
 using System.Collections.Generic;
 using System.ComponentModel;
 using System.Linq;
@@ -43,7 +42,7 @@
             var toUpgrade = new HashSet<string>();
 
             // First compose sets of what the user wants installed, upgraded, and removed.
-            foreach (KeyValuePair<CkanModule,GUIModChangeType> change in opts.Key)
+            foreach (KeyValuePair<CkanModule, GUIModChangeType> change in opts.Key)
             {
                 if (change.Value == GUIModChangeType.Remove)
                 {
@@ -79,8 +78,10 @@
                                 // the mod is not already in the install list
                                 if (
                                     RegistryManager.Instance(KSPManager.CurrentInstance)
-                                        .registry.LatestAvailable(mod.name.ToString(), KSPManager.CurrentInstance.Version()) != null &&
-                                    !RegistryManager.Instance(KSPManager.CurrentInstance).registry.IsInstalled(mod.name.ToString()) &&
+                                        .registry.LatestAvailable(mod.name.ToString(),
+                                            KSPManager.CurrentInstance.Version()) != null &&
+                                    !RegistryManager.Instance(KSPManager.CurrentInstance)
+                                        .registry.IsInstalled(mod.name.ToString()) &&
                                     !toInstall.Contains(mod.name.ToString()))
                                 {
                                     // add it to the list of recommended mods we display to the user
@@ -90,11 +91,11 @@
                                     }
                                     else
                                     {
-                                        recommended.Add(mod.name, new List<string> { change.Key.identifier });
+                                        recommended.Add(mod.name, new List<string> {change.Key.identifier});
                                     }
                                 }
                             }
-                            // XXX - Don't ignore all krakens! Those things are important!
+                                // XXX - Don't ignore all krakens! Those things are important!
                             catch (Kraken)
                             {
                             }
@@ -108,10 +109,12 @@
                             try
                             {
                                 if (
-                                RegistryManager.Instance(KSPManager.CurrentInstance)
-                                    .registry.LatestAvailable(mod.name.ToString(), KSPManager.CurrentInstance.Version()) != null &&
-                                !RegistryManager.Instance(KSPManager.CurrentInstance).registry.IsInstalled(mod.name.ToString()) &&
-                                !toInstall.Contains(mod.name.ToString()))
+                                    RegistryManager.Instance(KSPManager.CurrentInstance)
+                                        .registry.LatestAvailable(mod.name.ToString(),
+                                            KSPManager.CurrentInstance.Version()) != null &&
+                                    !RegistryManager.Instance(KSPManager.CurrentInstance)
+                                        .registry.IsInstalled(mod.name.ToString()) &&
+                                    !toInstall.Contains(mod.name.ToString()))
                                 {
                                     if (suggested.ContainsKey(mod.name))
                                     {
@@ -119,11 +122,11 @@
                                     }
                                     else
                                     {
-                                        suggested.Add(mod.name, new List<string> { change.Key.identifier });
+                                        suggested.Add(mod.name, new List<string> {change.Key.identifier});
                                     }
                                 }
                             }
-                            // XXX - Don't ignore all krakens! Those things are important!
+                                // XXX - Don't ignore all krakens! Those things are important!
                             catch (Kraken)
                             {
                             }
@@ -134,14 +137,14 @@
 
             // If we're going to install something anyway, then don't list it in the
             // recommended list, since they can't de-select it anyway.
-            foreach(var item in toInstall)
+            foreach (var item in toInstall)
             {
                 recommended.Remove(item);
             }
 
             // If there are any mods that would be recommended, prompt the user to make
             // selections.
-            if(recommended.Any())
+            if (recommended.Any())
             {
                 Util.Invoke(this, () => UpdateRecommendedDialog(recommended));
 
@@ -149,7 +152,7 @@
                 m_TabController.RenameTab("ChooseRecommendedModsTabPage", "Choose recommended mods");
                 m_TabController.SetTabLock(true);
 
-                lock(this)
+                lock (this)
                 {
                     Monitor.Wait(this);
                 }
@@ -161,7 +164,7 @@
 
             // And now on to suggestions. Again, we don't show anything that's scheduled to
             // be installed on our suggest list.
-            foreach(var item in toInstall)
+            foreach (var item in toInstall)
             {
                 suggested.Remove(item);
             }
@@ -197,6 +200,7 @@
             m_TabController.RenameTab("WaitTabPage", "Installing mods");
             m_TabController.ShowTab("WaitTabPage");
             m_TabController.SetTabLock(true);
+
             using (var transaction = new CkanTransaction())
             {
                 var downloader = new NetAsyncDownloader();
@@ -206,29 +210,29 @@
                     installCanceled = true;
                 };
 
-            
+
                 SetDescription("Uninstalling selected mods");
                 installer.UninstallList(toUninstall);
                 if (installCanceled) return;
+
                 SetDescription("Updating selected mods");
+                installer.Upgrade(toUpgrade, downloader);
+
                 try
                 {
-<<<<<<< HEAD
-                    installer.Upgrade(toUpgrade, downloader);
-=======
-                    if (!InstallList(toInstall, opts.Value))
-                    {
-                        // install failed for some reason, error message is already displayed to the user
-                        e.Result = new KeyValuePair<bool, List<KeyValuePair<CkanModule, GUIModChangeType>>>(false, opts.Key);
+                    if (!InstallList(toInstall, opts.Value, downloader))
+                    {
+                        // install failed for some reason, error message is already displayed to the user                    
+                        e.Result = new KeyValuePair<bool, List<KeyValuePair<CkanModule, GUIModChangeType>>>(false,
+                            opts.Key);
                         return;
                     }
-
-                    resolvedAllProvidedMods = true;
->>>>>>> 724a71ec
                 }
                 catch (ModuleNotFoundKraken ex)
                 {
-                    User.WriteLine("Module {0} required, but not listed in index, or not available for your version of KSP", ex.module);
+                    User.WriteLine(
+                        "Module {0} required, but not listed in index, or not available for your version of KSP",
+                        ex.module);
                     return;
                 }
 
@@ -238,14 +242,25 @@
                 // pre-check if our changes are going to be consistent.
 
                 bool resolvedAllProvidedMods = false;
-                
+
                 while (!resolvedAllProvidedMods)
                 {
-                    if (installCanceled) return;
+                    if (installCanceled)
+                    {
+                        e.Result = new KeyValuePair<bool, List<KeyValuePair<CkanModule, GUIModChangeType>>>(false,
+                            opts.Key);
+                        return;
+                    }
                     try
                     {
-
-                        InstallList(toInstall, opts.Value, downloader);
+                        var ret = InstallList(toInstall, opts.Value, downloader);
+                        if (!ret)
+                        {
+                            // install failed for some reason, error message is already displayed to the user                    
+                            e.Result = new KeyValuePair<bool, List<KeyValuePair<CkanModule, GUIModChangeType>>>(false,
+                                opts.Key);
+                            return;
+                        }
                         resolvedAllProvidedMods = true;
                     }
                     catch (TooManyModsProvideKraken tooManyProvides)
@@ -262,22 +277,14 @@
 
                         m_TabController.SetTabLock(false);
 
-<<<<<<< HEAD
                         m_TabController.HideTab("ChooseProvidedModsTabPage");
-=======
-                    if (installCanceled)
-                    {
-                        m_TabController.HideTab("WaitTabPage");
-                        m_TabController.ShowTab("ManageModsTabPage");
-                        e.Result = new KeyValuePair<bool, List<KeyValuePair<CkanModule, GUIModChangeType>>>(false, opts.Key);
-                        return;
-                    }
->>>>>>> 724a71ec
 
                         if (installCanceled)
                         {
                             m_TabController.HideTab("WaitTabPage");
                             m_TabController.ShowTab("ManageModsTabPage");
+                            e.Result = new KeyValuePair<bool, List<KeyValuePair<CkanModule, GUIModChangeType>>>(false,
+                                opts.Key);
                             return;
                         }
 
@@ -288,26 +295,17 @@
                 {
                     transaction.Complete();
                 }
-                    
-            }
-<<<<<<< HEAD
-            
-        }
-
-        private void InstallList(HashSet<string> toInstall, RelationshipResolverOptions options, NetAsyncDownloader downloader)
-=======
-
+            }
             e.Result = new KeyValuePair<bool, List<KeyValuePair<CkanModule, GUIModChangeType>>>(true, opts.Key);
         }
 
-        // Returns true/ false so we know to keep the log tab open and to rollback to the users's selection
-        private bool InstallList(HashSet<string> toInstall, RelationshipResolverOptions options)
->>>>>>> 724a71ec
+        private bool InstallList(HashSet<string> toInstall, RelationshipResolverOptions options,
+            NetAsyncDownloader downloader)
         {
             if (toInstall.Any())
             {
                 // actual magic happens here, we run the installer with our mod list
-                ModuleInstaller.Instance.onReportModInstalled = OnModInstalled;                
+                ModuleInstaller.Instance.onReportModInstalled = OnModInstalled;
 
                 try
                 {
@@ -315,7 +313,9 @@
                 }
                 catch (ModuleNotFoundKraken ex)
                 {
-                    User.WriteLine("Module {0} required, but not listed in index, or not available for your version of KSP", ex.module);
+                    User.WriteLine(
+                        "Module {0} required, but not listed in index, or not available for your version of KSP",
+                        ex.module);
                     return false;
                 }
                 catch (BadMetadataKraken ex)
@@ -340,7 +340,7 @@
                             "CKAN Version   : {3}\n",
                             ex.filename, ex.installing_module, ex.owning_module,
                             Meta.Version()
-                        );
+                            );
                     }
                     else
                     {
@@ -354,7 +354,7 @@
                             "then please manually uninstall the mod which owns:\n\n" +
                             "{1}\n\n" + "and try again.\n",
                             ex.installing_module, ex.filename
-                        );
+                            );
                     }
 
                     User.WriteLine("Your GameData has been returned to its original state.\n");
@@ -403,6 +403,7 @@
                 // install successful
                 AddStatusMessage("Success!");
                 HideWaitDialog(true);
+                
             }
             else
             {
@@ -413,7 +414,7 @@
                 Util.Invoke(DialogProgressBar, () => DialogProgressBar.Style = ProgressBarStyle.Continuous);
                 Util.Invoke(DialogProgressBar, () => DialogProgressBar.Value = 0);
 
-                var opts = (List<KeyValuePair<CkanModule, GUIModChangeType>>)result.Value;
+                var opts = (List<KeyValuePair<CkanModule, GUIModChangeType>>) result.Value;
 
                 foreach (KeyValuePair<CkanModule, GUIModChangeType> opt in opts)
                 {
@@ -438,13 +439,17 @@
 
         private void UpdateProvidedModsDialog(TooManyModsProvideKraken tooManyProvides)
         {
-            ChooseProvidedModsLabel.Text = String.Format("Module {0} is provided by more than one available module, please choose one of the following mods:", tooManyProvides.requested); ;
+            ChooseProvidedModsLabel.Text =
+                String.Format(
+                    "Module {0} is provided by more than one available module, please choose one of the following mods:",
+                    tooManyProvides.requested);
+            ;
 
             ChooseProvidedModsListView.Items.Clear();
 
             ChooseProvidedModsListView.ItemChecked += ChooseProvidedModsListView_ItemChecked;
 
-            foreach(CkanModule module in tooManyProvides.modules)
+            foreach (CkanModule module in tooManyProvides.modules)
             {
                 ListViewItem item = new ListViewItem();
                 item.Tag = module;
@@ -460,16 +465,16 @@
             }
         }
 
-        void ChooseProvidedModsListView_ItemChecked(object sender, ItemCheckedEventArgs e)
-        {
-            if(!e.Item.Checked)
+        private void ChooseProvidedModsListView_ItemChecked(object sender, ItemCheckedEventArgs e)
+        {
+            if (!e.Item.Checked)
             {
                 return;
             }
 
-            foreach(ListViewItem item in ChooseProvidedModsListView.Items)
-            {
-                if(item != e.Item && item.Checked)
+            foreach (ListViewItem item in ChooseProvidedModsListView.Items)
+            {
+                if (item != e.Item && item.Checked)
                 {
                     item.Checked = false;
                 }
@@ -492,7 +497,7 @@
             {
                 if (item.Checked)
                 {
-                    var identifier = ((CkanModule)item.Tag).identifier;
+                    var identifier = ((CkanModule) item.Tag).identifier;
                     toInstall.Add(identifier);
                     break;
                 }
@@ -506,21 +511,23 @@
 
         private void UpdateRecommendedDialog(Dictionary<string, List<string>> mods, bool suggested = false)
         {
-            if(!suggested)
-            {
-                RecommendedDialogLabel.Text = "The following modules have been recommended by one or more of the chosen modules:";
+            if (!suggested)
+            {
+                RecommendedDialogLabel.Text =
+                    "The following modules have been recommended by one or more of the chosen modules:";
                 RecommendedModsListView.Columns[1].Text = "Recommended by:";
             }
             else
             {
-                RecommendedDialogLabel.Text = "The following modules have been suggested by one or more of the chosen modules:";
+                RecommendedDialogLabel.Text =
+                    "The following modules have been suggested by one or more of the chosen modules:";
                 RecommendedModsListView.Columns[1].Text = "Suggested by:";
             }
 
 
             RecommendedModsListView.Items.Clear();
 
-            foreach(var pair in mods)
+            foreach (var pair in mods)
             {
                 CkanModule module = null;
 
@@ -533,7 +540,7 @@
                     continue;
                 }
 
-                if(module == null)
+                if (module == null)
                 {
                     continue;
                 }
@@ -548,9 +555,9 @@
                 string recommendedByString = "";
 
                 bool first = true;
-                foreach(string mod in pair.Value)
-                {
-                    if(!first)
+                foreach (string mod in pair.Value)
+                {
+                    if (!first)
                     {
                         recommendedByString += ", ";
                     }
@@ -577,16 +584,16 @@
 
         private void RecommendedModsContinueButton_Click(object sender, EventArgs e)
         {
-            foreach(ListViewItem item in RecommendedModsListView.Items)
-            {
-                if(item.Checked)
-                {
-                    var identifier = ((CkanModule)item.Tag).identifier;
+            foreach (ListViewItem item in RecommendedModsListView.Items)
+            {
+                if (item.Checked)
+                {
+                    var identifier = ((CkanModule) item.Tag).identifier;
                     toInstall.Add(identifier);
                 }
             }
 
-            lock(this)
+            lock (this)
             {
                 Monitor.Pulse(this);
             }
@@ -596,7 +603,7 @@
         {
             installCanceled = true;
 
-            lock(this)
+            lock (this)
             {
                 Monitor.Pulse(this);
             }
@@ -616,7 +623,8 @@
 
             try
             {
-                resolver = new RelationshipResolver(tmp, options, RegistryManager.Instance(KSPManager.CurrentInstance).registry);
+                resolver = new RelationshipResolver(tmp, options,
+                    RegistryManager.Instance(KSPManager.CurrentInstance).registry);
             }
             catch (Kraken kraken)
             {
@@ -630,14 +638,14 @@
                 }
                 else if (kraken is ModuleNotFoundKraken)
                 {
-                    var not_found = (ModuleNotFoundKraken)kraken;
+                    var not_found = (ModuleNotFoundKraken) kraken;
                     log.ErrorFormat(
                         "Can't find {0}, but {1} depends on it",
                         not_found.module, module
-                    );
+                        );
                     return null;
                 }
-                 
+
                 log.ErrorFormat("Unexpected Kraken in GetInstallDeps: {0}", kraken.GetType());
                 return null;
             }
