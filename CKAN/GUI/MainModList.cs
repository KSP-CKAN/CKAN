--- conflicted
+++ resolved
@@ -33,14 +33,17 @@
         {
             Registry registry = RegistryManager.Instance(KSPManager.CurrentInstance).registry;
 
-            var ckanModules = registry.Available().Concat(registry.Incompatible());
+            var ckanModules = registry.Available().Concat(registry.Incompatible()).ToList();
             var ksp_version = KSPManager.CurrentInstance.Version();
+            var has_any_updates = false;
             foreach (var ckan_module in ckanModules)
             {
                 ckan_module.UpdateModFieldsViaRegistry(registry, ksp_version);
-            }
-            var guiMods = ckanModules.Select(m => new GUIMod(m, registry)).ToList();
-            mainModList.Modules = new ReadOnlyCollection<GUIMod>(guiMods);
+                if (ckan_module.HasUpdate)
+                    has_any_updates = true;
+            }
+            var gui_mods = ckanModules.Select(m => new GUIMod(m, registry)).ToList();
+            mainModList.Modules = new ReadOnlyCollection<GUIMod>(gui_mods);
             var rows = MainModList.ConstructModList(mainModList.Modules);
             //rows.Sort();
             ModList.Rows.Clear();
@@ -55,6 +58,7 @@
             FilterToolButton.DropDownItems[4].Text = String.Format("Not installed ({0})", mainModList.CountModsByFilter(GUIModFilter.NotInstalled));
             FilterToolButton.DropDownItems[5].Text = String.Format("Incompatible ({0})", mainModList.CountModsByFilter(GUIModFilter.Incompatible));
 
+            UpdateAllToolButton.Enabled = has_any_updates;
             UpdateFilters(this);
         }
     }
@@ -251,185 +255,5 @@
             }
             throw new Kraken("Unknown filter type in IsModInFilter");
         }
-
-<<<<<<< HEAD
-
-=======
-            bool anyModsForUpdate = false;
-
-            foreach (CkanModule mod in modules)
-            {
-                var item = new DataGridViewRow();
-                item.Tag = mod;
-
-                bool isInstalled = registry.IsInstalled(mod.identifier);
-                bool isAutodetected = false;
-                if (isInstalled)
-                {
-                    isAutodetected = registry.InstalledVersion(mod.identifier).ToString() == "autodetected dll";
-                }
-
-                if(isAutodetected)
-                {
-                    item.DefaultCellStyle.BackColor = System.Drawing.SystemColors.InactiveCaption;
-                }
-
-                // installed
-                if (m_ModFilter != GUIModFilter.Incompatible)
-                {
-                    if(!isAutodetected)
-                    {
-                        var installedCell = new DataGridViewCheckBoxCell();
-                        installedCell.Value = isInstalled;
-                        item.Cells.Add(installedCell);
-                    }
-                    else
-                    {
-                        var installedCell = new DataGridViewTextBoxCell();
-                        installedCell.Value = "AD";
-                        item.Cells.Add(installedCell);
-                        installedCell.ReadOnly = true;
-                    }
-                }
-                else
-                {
-                    var installedCell = new DataGridViewTextBoxCell();
-                    installedCell.Value = "-";
-                    item.Cells.Add(installedCell);
-                }
-
-                // want update
-                if (!isInstalled || isAutodetected)
-                {
-                    var updateCell = new DataGridViewTextBoxCell();
-                    item.Cells.Add(updateCell);
-                    updateCell.ReadOnly = true;
-                    updateCell.Value = "-";
-                }
-                else
-                {
-                    bool isUpToDate =
-                        !registry.InstalledVersion(mod.identifier).IsLessThan(mod.version);
-                    if (!isUpToDate)
-                    {
-                        var updateCell = new DataGridViewCheckBoxCell();
-                        item.Cells.Add(updateCell);
-                        updateCell.ReadOnly = false;
-                        anyModsForUpdate = true;
-                    }
-                    else
-                    {
-                        var updateCell = new DataGridViewTextBoxCell();
-                        item.Cells.Add(updateCell);
-                        updateCell.ReadOnly = true;
-                        updateCell.Value = "-";
-                    }
-                }
-
-                // name
-                var nameCell = new DataGridViewTextBoxCell();
-                nameCell.Value = mod.name;
-                item.Cells.Add(nameCell);
-
-                // author
-                var authorCell = new DataGridViewTextBoxCell();
-                if (mod.author != null)
-                {
-                    string authors = "";
-                    for (int i = 0; i < mod.author.Count(); i++)
-                    {
-                        authors += mod.author[i];
-                        if (i != mod.author.Count() - 1)
-                        {
-                            authors += ", ";
-                        }
-                    }
-
-                    authorCell.Value = authors;
-                }
-                else
-                {
-                    authorCell.Value = "N/A";
-                }
-
-                item.Cells.Add(authorCell);
-
-                // installed version
-                Version installedVersion = registry.InstalledVersion(mod.identifier);
-                var installedVersionCell = new DataGridViewTextBoxCell();
-
-                if (installedVersion != null)
-                {
-                    installedVersionCell.Value = installedVersion.ToString();
-                }
-                else
-                {
-                    installedVersionCell.Value = "-";
-                }
-
-                item.Cells.Add(installedVersionCell);
-
-                // latest version
-                Version latestVersion = mod.version;
-                var latestVersionCell = new DataGridViewTextBoxCell();
-
-                if (latestVersion != null)
-                {
-                    latestVersionCell.Value = latestVersion.ToString();
-                }
-                else
-                {
-                    latestVersionCell.Value = "-";
-                }
-
-                item.Cells.Add(latestVersionCell);
-
-                // KSP version
-                KSPVersion kspVersion = mod.ksp_version;
-                var kspVersionCell = new DataGridViewTextBoxCell();
-
-                if (kspVersion != null)
-                {
-                    kspVersionCell.Value = kspVersion.ToString();
-                }
-                else
-                {
-                    kspVersionCell.Value = "-";
-                }
-
-                item.Cells.Add(kspVersionCell);
-
-                // description
-                var descriptionCell = new DataGridViewTextBoxCell();
-                descriptionCell.Value = mod.@abstract;
-                item.Cells.Add(descriptionCell);
-
-                // homepage
-                var homepageCell = new DataGridViewLinkCell();
-
-                if (mod.resources != null && mod.resources.homepage != null)
-                {
-                    homepageCell.Value = mod.resources.homepage;
-                }
-                else
-                {
-                    homepageCell.Value = "N/A";
-                }
-
-                item.Cells.Add(homepageCell);
-
-                ModList.Rows.Add(item);
-
-                // sort by name
-                ModList.Sort(ModList.Columns[2], ListSortDirection.Ascending);
-                ModList.Refresh();
-            }
-
-            UpdateAllToolButton.Enabled = anyModsForUpdate;
-
-            // Re-apply the sorting of the mods list.
-            _UpdateModNameFilter();
-        }
->>>>>>> 60190e9a
     }
 }