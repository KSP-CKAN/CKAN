﻿using System;
using System.Collections.Generic;
using System.Collections.ObjectModel;
using System.ComponentModel;
using System.Linq;
using System.Windows.Forms;

namespace CKAN
{
    public partial class Main
    {
        private void UpdateFilters(Main control)
        {
            Util.Invoke(control, _UpdateFilters);
        }

        private void _UpdateFilters()
        {
            if (ModList == null) return;
            foreach (DataGridViewRow row in ModList.Rows)
            {
                var mod = ((GUIMod)row.Tag);
                var isVisible = mainModList.IsVisible(mod);
                row.Visible = isVisible;
            }
        }

        private void UpdateModsList(bool markUpdates = false)
        {
            Util.Invoke(this, () => _UpdateModsList(markUpdates));
        }

        private void _UpdateModsList(bool markUpdates)
        {
            Registry registry = RegistryManager.Instance(KSPManager.CurrentInstance).registry;

            var ckanModules = registry.Available().Concat(registry.Incompatible()).ToList();                        
            var gui_mods = ckanModules.Select(m => new GUIMod(m, registry)).ToList();
            mainModList.Modules = new ReadOnlyCollection<GUIMod>(gui_mods);
            var rows = MainModList.ConstructModList(mainModList.Modules);            
            ModList.Rows.Clear();
            ModList.Rows.AddRange(rows.ToArray());
            ModList.Sort(ModList.Columns[2], ListSortDirection.Ascending);

            //TODO Consider using smart enum patten so stuff like this is easier
            FilterToolButton.DropDownItems[0].Text = String.Format("All ({0})", mainModList.CountModsByFilter(GUIModFilter.All));
            FilterToolButton.DropDownItems[1].Text = String.Format("Installed ({0})", mainModList.CountModsByFilter(GUIModFilter.Installed));
            FilterToolButton.DropDownItems[2].Text = String.Format("Updated ({0})", mainModList.CountModsByFilter(GUIModFilter.InstalledUpdateAvailable));
            FilterToolButton.DropDownItems[3].Text = String.Format("New in repository ({0})", mainModList.CountModsByFilter(GUIModFilter.NewInRepository));
            FilterToolButton.DropDownItems[4].Text = String.Format("Not installed ({0})", mainModList.CountModsByFilter(GUIModFilter.NotInstalled));
            FilterToolButton.DropDownItems[5].Text = String.Format("Incompatible ({0})", mainModList.CountModsByFilter(GUIModFilter.Incompatible));

            var has_any_updates = gui_mods.Any(mod=>mod.HasUpdate);            
            UpdateAllToolButton.Enabled = has_any_updates;
            UpdateFilters(this);
        }
    }

    public class MainModList
    {
        public MainModList(ModFiltersUpdatedEvent onModFiltersUpdated)
        {
            Modules = new ReadOnlyCollection<GUIMod>(new List<GUIMod>());
            ModFiltersUpdated += onModFiltersUpdated;
            ModFiltersUpdated(this);
        }

        public delegate void ModFiltersUpdatedEvent(MainModList source);
        public event ModFiltersUpdatedEvent ModFiltersUpdated;
        public ReadOnlyCollection<GUIMod> Modules { get; set; }
        public GUIModFilter ModFilter
        {
            get { return _modFilter; }
            set
            {
                var old = _modFilter;
                _modFilter = value;
                if (!old.Equals(value)) ModFiltersUpdated(this);
            }
        }
        public string ModNameFilter
        {
            get { return _modNameFilter; }
            set
            {
                var old = _modNameFilter;
                _modNameFilter = value;
                if (!old.Equals(value)) ModFiltersUpdated(this);
            }
        }

        private GUIModFilter _modFilter = GUIModFilter.All;
        private string _modNameFilter = String.Empty;

        /// <summary>
        /// This function returns a changeset based on the selections of the user. 
        /// Currently returns null if a conflict is detected.        
        /// </summary>
        /// <param name="registry"></param>
        public List<KeyValuePair<CkanModule, GUIModChangeType>> ComputeChangeSetFromModList(Registry registry)
        {

            var changeset = new HashSet<KeyValuePair<CkanModule, GUIModChangeType>>();
            var modulesToInstall = new HashSet<string>();
            var modulesToRemove = new HashSet<string>();

            foreach (var mod in Modules.Where(mod => mod.IsInstallable()))
            {
                if (mod.IsInstalled)
                {
                    if (!mod.IsInstallChecked)
                    {
                        modulesToRemove.Add(mod.Identifier);
                        changeset.Add(new KeyValuePair<CkanModule, GUIModChangeType>(mod.ToCkanModule(), GUIModChangeType.Remove));
                    }
                    else if (mod.IsInstallChecked && mod.HasUpdate && mod.IsUpgradeChecked)
                    {
                        changeset.Add(new KeyValuePair<CkanModule, GUIModChangeType>(mod.ToCkanModule(), GUIModChangeType.Update));
                    }
                }
                else if (mod.IsInstallChecked)
                {
                    modulesToInstall.Add(mod.Identifier);
                }
            }

            RelationshipResolverOptions options = RelationshipResolver.DefaultOpts();
            options.with_recommends = false;
            options.without_toomanyprovides_kraken = true;
            options.without_enforce_consistency = true;

            RelationshipResolver resolver;
            try
            {
                resolver = new RelationshipResolver(modulesToInstall.ToList(), options, registry);
            }
            catch (Exception)
            {
                //TODO FIX this so the UI reacts.
                return null;
            }

            changeset.UnionWith(resolver.ModList().Select(mod => new KeyValuePair<CkanModule, GUIModChangeType>(mod, GUIModChangeType.Install)));

            var installer = ModuleInstaller.Instance;
            foreach (var reverseDependencies in modulesToRemove.Select(installer.FindReverseDependencies))
            {
                //TODO This would be a good place to have a event that alters the row's graphics to show it will be removed
                var modules = reverseDependencies.Select(rDep => registry.LatestAvailable(rDep));
                changeset.UnionWith(modules.Select(mod => new KeyValuePair<CkanModule, GUIModChangeType>(mod, GUIModChangeType.Remove)));
            }

            return changeset.ToList();
        }

        public bool IsVisible(GUIMod mod)
        {
            var nameMatchesFilter = IsNameInNameFilter(mod);
            var modMatchesType = IsModInFilter(mod);
            var isVisible = nameMatchesFilter && modMatchesType;
            return isVisible;
        }

        public int CountModsByFilter(GUIModFilter filter)
        {
            switch (filter)
            {
                case GUIModFilter.All:
                    return Modules.Count(m => !m.IsIncompatible);
                case GUIModFilter.Installed:
                    return Modules.Count(m => m.IsInstalled);
                case GUIModFilter.InstalledUpdateAvailable:
                    return Modules.Count(m => m.HasUpdate);
                case GUIModFilter.NewInRepository:
                    return Modules.Count();
                case GUIModFilter.NotInstalled:
                    return Modules.Count(m => !m.IsInstalled);
                case GUIModFilter.Incompatible:
                    return Modules.Count(m => m.IsIncompatible);
            }
            throw new Kraken("Unknown filter type in CountModsByFilter");
        }

        public static IEnumerable<DataGridViewRow> ConstructModList(IEnumerable<GUIMod> modules)
        {

            var output = new List<DataGridViewRow>();
            foreach (var mod in modules)
            {
                var item = new DataGridViewRow { Tag = mod };

                var installedCell = mod.IsInstallable()
                    ? (DataGridViewCell)new DataGridViewCheckBoxCell()
                    : new DataGridViewTextBoxCell();
                installedCell.Value = mod.IsIncompatible
                    ? "-"
                    : (!mod.IsAutodetected ? (object)mod.IsInstalled : "AD");

                var updateCell = !mod.IsInstallable() || !mod.HasUpdate
                    ? (DataGridViewCell)new DataGridViewTextBoxCell()
                    : new DataGridViewCheckBoxCell();
                updateCell.Value = !mod.IsInstallable() || !mod.HasUpdate
                    ? "-"
                    : (object)false;

                var nameCell = new DataGridViewTextBoxCell { Value = mod.Name };
                var authorCell = new DataGridViewTextBoxCell { Value = mod.Authors };
                var installedVersionCell = new DataGridViewTextBoxCell { Value = mod.InstalledVersion };
                var latestVersionCell = new DataGridViewTextBoxCell { Value = mod.LatestVersion };
                var kspVersionCell = new DataGridViewTextBoxCell { Value = mod.KSPversion };
                var descriptionCell = new DataGridViewTextBoxCell { Value = mod.Abstract };
                var homepageCell = new DataGridViewLinkCell { Value = mod.Homepage };

                item.Cells.AddRange(installedCell, updateCell,
                    nameCell, authorCell,
                    installedVersionCell, latestVersionCell, kspVersionCell,
                    descriptionCell, homepageCell);

                installedCell.ReadOnly = !mod.IsInstallable();
                updateCell.ReadOnly = !mod.IsInstallable() || !mod.HasUpdate;

                output.Add(item);
            }
            return output;
        }

<<<<<<< HEAD
        private bool IsNameInNameFilter(GUIMod mod)
=======
        public void MarkModForInstall(string identifier, bool uninstall = false)
        {
            Util.Invoke(this, () => _MarkModForInstall(identifier));
        }

        private void _MarkModForInstall(string identifier, bool uninstall = false)
        {
            foreach (DataGridViewRow row in ModList.Rows)
            {
                CkanModule mod = (CkanModule) row.Tag;
                if (mod.identifier == identifier)
                {
                    (row.Cells[0] as DataGridViewCheckBoxCell).Value = !uninstall;
                    break;
                }
            }
        }

        public void MarkModForUpdate(string identifier)
        {
            Util.Invoke(this, () => _MarkModForUpdate(identifier));
        }

        public void _MarkModForUpdate(string identifier)
        {
            foreach (DataGridViewRow row in ModList.Rows)
            {
                CkanModule mod = (CkanModule)row.Tag;
                if (mod.identifier == identifier)
                {
                    (row.Cells[1] as DataGridViewCheckBoxCell).Value = true;
                    break;
                }
            }
        }

        public void UpdateModsList(bool markUpdates = false)
>>>>>>> 724a71ec
        {
            return mod.Name.IndexOf(ModNameFilter, StringComparison.InvariantCultureIgnoreCase) != -1;
        }

        private bool IsModInFilter(GUIMod m)
        {
            switch (ModFilter)
            {
                case GUIModFilter.All:
                    return !m.IsIncompatible;
                case GUIModFilter.Installed:
                    return m.IsInstalled;
                case GUIModFilter.InstalledUpdateAvailable:
                    return m.IsInstalled && m.HasUpdate;
                case GUIModFilter.NewInRepository:
                    return true;
                case GUIModFilter.NotInstalled:
                    return !m.IsInstalled;
                case GUIModFilter.Incompatible:
                    return m.IsIncompatible;
            }
            throw new Kraken("Unknown filter type in IsModInFilter");
        }
    }
}<|MERGE_RESOLUTION|>--- conflicted
+++ resolved
@@ -19,7 +19,7 @@
             if (ModList == null) return;
             foreach (DataGridViewRow row in ModList.Rows)
             {
-                var mod = ((GUIMod)row.Tag);
+                var mod = ((GUIMod) row.Tag);
                 var isVisible = mainModList.IsVisible(mod);
                 row.Visible = isVisible;
             }
@@ -34,25 +34,69 @@
         {
             Registry registry = RegistryManager.Instance(KSPManager.CurrentInstance).registry;
 
-            var ckanModules = registry.Available().Concat(registry.Incompatible()).ToList();                        
+            var ckanModules = registry.Available().Concat(registry.Incompatible()).ToList();
             var gui_mods = ckanModules.Select(m => new GUIMod(m, registry)).ToList();
             mainModList.Modules = new ReadOnlyCollection<GUIMod>(gui_mods);
-            var rows = MainModList.ConstructModList(mainModList.Modules);            
+            var rows = MainModList.ConstructModList(mainModList.Modules);
             ModList.Rows.Clear();
             ModList.Rows.AddRange(rows.ToArray());
             ModList.Sort(ModList.Columns[2], ListSortDirection.Ascending);
 
             //TODO Consider using smart enum patten so stuff like this is easier
-            FilterToolButton.DropDownItems[0].Text = String.Format("All ({0})", mainModList.CountModsByFilter(GUIModFilter.All));
-            FilterToolButton.DropDownItems[1].Text = String.Format("Installed ({0})", mainModList.CountModsByFilter(GUIModFilter.Installed));
-            FilterToolButton.DropDownItems[2].Text = String.Format("Updated ({0})", mainModList.CountModsByFilter(GUIModFilter.InstalledUpdateAvailable));
-            FilterToolButton.DropDownItems[3].Text = String.Format("New in repository ({0})", mainModList.CountModsByFilter(GUIModFilter.NewInRepository));
-            FilterToolButton.DropDownItems[4].Text = String.Format("Not installed ({0})", mainModList.CountModsByFilter(GUIModFilter.NotInstalled));
-            FilterToolButton.DropDownItems[5].Text = String.Format("Incompatible ({0})", mainModList.CountModsByFilter(GUIModFilter.Incompatible));
-
-            var has_any_updates = gui_mods.Any(mod=>mod.HasUpdate);            
+            FilterToolButton.DropDownItems[0].Text = String.Format("All ({0})",
+                mainModList.CountModsByFilter(GUIModFilter.All));
+            FilterToolButton.DropDownItems[1].Text = String.Format("Installed ({0})",
+                mainModList.CountModsByFilter(GUIModFilter.Installed));
+            FilterToolButton.DropDownItems[2].Text = String.Format("Updated ({0})",
+                mainModList.CountModsByFilter(GUIModFilter.InstalledUpdateAvailable));
+            FilterToolButton.DropDownItems[3].Text = String.Format("New in repository ({0})",
+                mainModList.CountModsByFilter(GUIModFilter.NewInRepository));
+            FilterToolButton.DropDownItems[4].Text = String.Format("Not installed ({0})",
+                mainModList.CountModsByFilter(GUIModFilter.NotInstalled));
+            FilterToolButton.DropDownItems[5].Text = String.Format("Incompatible ({0})",
+                mainModList.CountModsByFilter(GUIModFilter.Incompatible));
+
+            var has_any_updates = gui_mods.Any(mod => mod.HasUpdate);
             UpdateAllToolButton.Enabled = has_any_updates;
             UpdateFilters(this);
+        }
+
+        public void MarkModForInstall(string identifier, bool uninstall = false)
+        {
+            Util.Invoke(this, () => _MarkModForInstall(identifier));
+        }
+
+        private void _MarkModForInstall(string identifier, bool uninstall = false)
+        {
+            foreach (DataGridViewRow row in ModList.Rows)
+            {
+                var mod = (GUIMod)row.Tag;
+                if (mod.Identifier == identifier)
+                {
+                    mod.IsInstallChecked = true;
+                    //TODO Fix up MarkMod stuff when I commit the GUIConflict
+                    (row.Cells[0] as DataGridViewCheckBoxCell).Value = !uninstall;
+                    break;
+                }
+            }
+        }
+
+        public void MarkModForUpdate(string identifier)
+        {
+            Util.Invoke(this, () => _MarkModForUpdate(identifier));
+        }
+
+        public void _MarkModForUpdate(string identifier)
+        {
+            foreach (DataGridViewRow row in ModList.Rows)
+            {
+                var mod = (GUIMod)row.Tag;
+                if (mod.Identifier == identifier)
+                {
+                    (row.Cells[1] as DataGridViewCheckBoxCell).Value = true;
+                    break;
+                }
+            }
         }
     }
 
@@ -66,8 +110,10 @@
         }
 
         public delegate void ModFiltersUpdatedEvent(MainModList source);
+
         public event ModFiltersUpdatedEvent ModFiltersUpdated;
         public ReadOnlyCollection<GUIMod> Modules { get; set; }
+
         public GUIModFilter ModFilter
         {
             get { return _modFilter; }
@@ -78,6 +124,7 @@
                 if (!old.Equals(value)) ModFiltersUpdated(this);
             }
         }
+
         public string ModNameFilter
         {
             get { return _modNameFilter; }
@@ -99,7 +146,6 @@
         /// <param name="registry"></param>
         public List<KeyValuePair<CkanModule, GUIModChangeType>> ComputeChangeSetFromModList(Registry registry)
         {
-
             var changeset = new HashSet<KeyValuePair<CkanModule, GUIModChangeType>>();
             var modulesToInstall = new HashSet<string>();
             var modulesToRemove = new HashSet<string>();
@@ -111,11 +157,13 @@
                     if (!mod.IsInstallChecked)
                     {
                         modulesToRemove.Add(mod.Identifier);
-                        changeset.Add(new KeyValuePair<CkanModule, GUIModChangeType>(mod.ToCkanModule(), GUIModChangeType.Remove));
+                        changeset.Add(new KeyValuePair<CkanModule, GUIModChangeType>(mod.ToCkanModule(),
+                            GUIModChangeType.Remove));
                     }
                     else if (mod.IsInstallChecked && mod.HasUpdate && mod.IsUpgradeChecked)
                     {
-                        changeset.Add(new KeyValuePair<CkanModule, GUIModChangeType>(mod.ToCkanModule(), GUIModChangeType.Update));
+                        changeset.Add(new KeyValuePair<CkanModule, GUIModChangeType>(mod.ToCkanModule(),
+                            GUIModChangeType.Update));
                     }
                 }
                 else if (mod.IsInstallChecked)
@@ -140,14 +188,17 @@
                 return null;
             }
 
-            changeset.UnionWith(resolver.ModList().Select(mod => new KeyValuePair<CkanModule, GUIModChangeType>(mod, GUIModChangeType.Install)));
+            changeset.UnionWith(
+                resolver.ModList()
+                    .Select(mod => new KeyValuePair<CkanModule, GUIModChangeType>(mod, GUIModChangeType.Install)));
 
             var installer = ModuleInstaller.Instance;
             foreach (var reverseDependencies in modulesToRemove.Select(installer.FindReverseDependencies))
             {
                 //TODO This would be a good place to have a event that alters the row's graphics to show it will be removed
                 var modules = reverseDependencies.Select(rDep => registry.LatestAvailable(rDep));
-                changeset.UnionWith(modules.Select(mod => new KeyValuePair<CkanModule, GUIModChangeType>(mod, GUIModChangeType.Remove)));
+                changeset.UnionWith(
+                    modules.Select(mod => new KeyValuePair<CkanModule, GUIModChangeType>(mod, GUIModChangeType.Remove)));
             }
 
             return changeset.ToList();
@@ -183,33 +234,32 @@
 
         public static IEnumerable<DataGridViewRow> ConstructModList(IEnumerable<GUIMod> modules)
         {
-
             var output = new List<DataGridViewRow>();
             foreach (var mod in modules)
             {
-                var item = new DataGridViewRow { Tag = mod };
+                var item = new DataGridViewRow {Tag = mod};
 
                 var installedCell = mod.IsInstallable()
-                    ? (DataGridViewCell)new DataGridViewCheckBoxCell()
+                    ? (DataGridViewCell) new DataGridViewCheckBoxCell()
                     : new DataGridViewTextBoxCell();
                 installedCell.Value = mod.IsIncompatible
                     ? "-"
-                    : (!mod.IsAutodetected ? (object)mod.IsInstalled : "AD");
+                    : (!mod.IsAutodetected ? (object) mod.IsInstalled : "AD");
 
                 var updateCell = !mod.IsInstallable() || !mod.HasUpdate
-                    ? (DataGridViewCell)new DataGridViewTextBoxCell()
+                    ? (DataGridViewCell) new DataGridViewTextBoxCell()
                     : new DataGridViewCheckBoxCell();
                 updateCell.Value = !mod.IsInstallable() || !mod.HasUpdate
                     ? "-"
-                    : (object)false;
-
-                var nameCell = new DataGridViewTextBoxCell { Value = mod.Name };
-                var authorCell = new DataGridViewTextBoxCell { Value = mod.Authors };
-                var installedVersionCell = new DataGridViewTextBoxCell { Value = mod.InstalledVersion };
-                var latestVersionCell = new DataGridViewTextBoxCell { Value = mod.LatestVersion };
-                var kspVersionCell = new DataGridViewTextBoxCell { Value = mod.KSPversion };
-                var descriptionCell = new DataGridViewTextBoxCell { Value = mod.Abstract };
-                var homepageCell = new DataGridViewLinkCell { Value = mod.Homepage };
+                    : (object) false;
+
+                var nameCell = new DataGridViewTextBoxCell {Value = mod.Name};
+                var authorCell = new DataGridViewTextBoxCell {Value = mod.Authors};
+                var installedVersionCell = new DataGridViewTextBoxCell {Value = mod.InstalledVersion};
+                var latestVersionCell = new DataGridViewTextBoxCell {Value = mod.LatestVersion};
+                var kspVersionCell = new DataGridViewTextBoxCell {Value = mod.KSPversion};
+                var descriptionCell = new DataGridViewTextBoxCell {Value = mod.Abstract};
+                var homepageCell = new DataGridViewLinkCell {Value = mod.Homepage};
 
                 item.Cells.AddRange(installedCell, updateCell,
                     nameCell, authorCell,
@@ -224,47 +274,7 @@
             return output;
         }
 
-<<<<<<< HEAD
         private bool IsNameInNameFilter(GUIMod mod)
-=======
-        public void MarkModForInstall(string identifier, bool uninstall = false)
-        {
-            Util.Invoke(this, () => _MarkModForInstall(identifier));
-        }
-
-        private void _MarkModForInstall(string identifier, bool uninstall = false)
-        {
-            foreach (DataGridViewRow row in ModList.Rows)
-            {
-                CkanModule mod = (CkanModule) row.Tag;
-                if (mod.identifier == identifier)
-                {
-                    (row.Cells[0] as DataGridViewCheckBoxCell).Value = !uninstall;
-                    break;
-                }
-            }
-        }
-
-        public void MarkModForUpdate(string identifier)
-        {
-            Util.Invoke(this, () => _MarkModForUpdate(identifier));
-        }
-
-        public void _MarkModForUpdate(string identifier)
-        {
-            foreach (DataGridViewRow row in ModList.Rows)
-            {
-                CkanModule mod = (CkanModule)row.Tag;
-                if (mod.identifier == identifier)
-                {
-                    (row.Cells[1] as DataGridViewCheckBoxCell).Value = true;
-                    break;
-                }
-            }
-        }
-
-        public void UpdateModsList(bool markUpdates = false)
->>>>>>> 724a71ec
         {
             return mod.Name.IndexOf(ModNameFilter, StringComparison.InvariantCultureIgnoreCase) != -1;
         }
