﻿using System;

namespace CKAN
{
    public partial class Main
    {

<<<<<<< HEAD
        private ErrorDialog m_ErrorDialog;
        private SettingsDialog m_SettingsDialog;
=======
        private ErrorDialog m_ErrorDialog = null;
        private SettingsDialog m_SettingsDialog = null;
        private ProfilesDialog m_ProfilesDialog = null;
>>>>>>> a86dbba9
       // private YesNoDialog m_YesNoDialog = null;

        public void RecreateDialogs()
        {
            m_SettingsDialog = controlFactory.CreateControl<SettingsDialog>();
            m_ProfilesDialog = controlFactory.CreateControl<ProfilesDialog>();
          //  m_YesNoDialog = controlFactory.CreateControl<YesNoDialog>();
        }

        public void AddStatusMessage(string text, params object[] args)
        {
            Util.Invoke(StatusLabel, () => StatusLabel.Text = String.Format(text, args));
            AddLogMessage(String.Format(text, args));
        }

        public void ErrorDialog(string text, params object[] args)
        {
            m_ErrorDialog.ShowErrorDialog(String.Format(text, args));
        }        
    }
}<|MERGE_RESOLUTION|>--- conflicted
+++ resolved
@@ -5,14 +5,9 @@
     public partial class Main
     {
 
-<<<<<<< HEAD
-        private ErrorDialog m_ErrorDialog;
-        private SettingsDialog m_SettingsDialog;
-=======
         private ErrorDialog m_ErrorDialog = null;
         private SettingsDialog m_SettingsDialog = null;
         private ProfilesDialog m_ProfilesDialog = null;
->>>>>>> a86dbba9
        // private YesNoDialog m_YesNoDialog = null;
 
         public void RecreateDialogs()
