using System;
using System.Collections.Generic;
using System.IO;
using System.Linq;
using System.Reflection;
using System.Runtime.CompilerServices;
using System.Text.RegularExpressions;
using System.Transactions;
using Autofac;
using CKAN.GameVersionProviders;
using CKAN.Versioning;
using log4net;
using Newtonsoft.Json;

[assembly: InternalsVisibleTo("CKAN.Tests")]

namespace CKAN
{

    /// <summary>
    ///     Everything for dealing with KSP itself.
    /// </summary>
    public class KSP : IDisposable
    {
        public IUser User { get; set; }

        #region Fields and Properties

        private static readonly ILog log = LogManager.GetLogger(typeof(KSP));

        private readonly string gameDir;
        private KspVersion version;
        private List<KspVersion> _compatibleVersions = new List<KspVersion>();
        public KspVersion VersionOfKspWhenCompatibleVersionsWereStored { get; private set; }
        public bool CompatibleVersionsAreFromDifferentKsp { get { return _compatibleVersions.Count > 0 && VersionOfKspWhenCompatibleVersionsWereStored != Version(); } }

        public NetFileCache Cache { get; private set; }

        #endregion
        #region Construction and Initialisation

        /// <summary>
        /// Returns a KSP object, insisting that directory contains a valid KSP install.
        /// Will initialise a CKAN instance in the KSP dir if it does not already exist.
        /// Throws a NotKSPDirKraken if directory is not a KSP install.
        /// </summary>
        public KSP(string gameDir, IUser user)
        {
            User = user;
            // Make sure our path is absolute and has normalised slashes.
            this.gameDir = KSPPathUtils.NormalizePath(Path.GetFullPath(gameDir));
            if (Valid)
            {
                SetupCkanDirectories();
                LoadCompatibleVersions();
                Cache = new NetFileCache(DownloadCacheDir());
            }
<<<<<<< HEAD
=======

            this.gameDir = gameDir;
            Init();
            Cache = new NetFileCache(DownloadCacheDir());
>>>>>>> a8e678b0
        }

        public bool Valid { get { return IsKspDir(gameDir); } }

        /// <summary>
        ///     Create the CKAN directory and any supporting files.
        /// </summary>
        private void SetupCkanDirectories()
        {
            log.InfoFormat("Initialising {0}", CkanDir());

            if (!Directory.Exists(CkanDir()))
            {
                User.RaiseMessage("Setting up CKAN for the first time...");
                User.RaiseMessage("Creating {0}", CkanDir());
                Directory.CreateDirectory(CkanDir());

                User.RaiseMessage("Scanning for installed mods...");
                ScanGameData();
            }

            if (!Directory.Exists(DownloadCacheDir()))
            {
                User.RaiseMessage("Creating {0}", DownloadCacheDir());
                Directory.CreateDirectory(DownloadCacheDir());
            }

            // Clear any temporary files we find. If the directory
            // doesn't exist, then no sweat; FilesystemTransaction
            // will auto-create it as needed.
            // Create our temporary directories, or clear them if they
            // already exist.
            if (Directory.Exists(TempDir()))
            {
                var directory = new DirectoryInfo(TempDir());
                foreach (FileInfo file in directory.GetFiles())
                    file.Delete();
                foreach (DirectoryInfo subDirectory in directory.GetDirectories()) subDirectory.Delete(true);
            }

<<<<<<< HEAD
            log.DebugFormat("Initialised {0}", CkanDir());
=======
            LoadCompatibleVersions();

            log.InfoFormat("Initialised {0}", CkanDir());
>>>>>>> a8e678b0
        }

        public void SetCompatibleVersions(List<KspVersion> compatibleVersions)
        {
            this._compatibleVersions = compatibleVersions.Distinct().ToList();
            SaveCompatibleVersions();
        }

        private void SaveCompatibleVersions()
        {
            CompatibleKspVersionsDto compatibleKspVersionsDto = new CompatibleKspVersionsDto();

            compatibleKspVersionsDto.VersionOfKspWhenWritten = Version().ToString();
            compatibleKspVersionsDto.CompatibleKspVersions = _compatibleVersions.Select(v => v.ToString()).ToList();

            String json = JsonConvert.SerializeObject(compatibleKspVersionsDto);
            File.WriteAllText(CompatibleKspVersionsFile(), json);

            this.VersionOfKspWhenCompatibleVersionsWereStored = Version();
        }

        private void LoadCompatibleVersions()
        {
            String path = CompatibleKspVersionsFile();
            if (File.Exists(path))
            {
                string json = File.ReadAllText(path);
                CompatibleKspVersionsDto compatibleKspVersionsDto = JsonConvert.DeserializeObject<CompatibleKspVersionsDto>(json);

                _compatibleVersions = compatibleKspVersionsDto.CompatibleKspVersions.Select(v => KspVersion.Parse(v)).ToList();
                this.VersionOfKspWhenCompatibleVersionsWereStored = KspVersion.Parse(compatibleKspVersionsDto.VersionOfKspWhenWritten);
            }
        }

        private string CompatibleKspVersionsFile()
        {
            return Path.Combine(CkanDir(), "compatible_ksp_versions.json");
        }

        public List<KspVersion> GetCompatibleVersions()
        {
            return new List<KspVersion>(this._compatibleVersions);
        }

        #endregion

        #region Destructors and Disposal

        /// <summary>
        /// Releases all resource used by the <see cref="CKAN.KSP"/> object.
        /// </summary>
        /// <remarks>Call <see cref="Dispose"/> when you are finished using the <see cref="CKAN.KSP"/>. The <see cref="Dispose"/>
        /// method leaves the <see cref="CKAN.KSP"/> in an unusable state. After calling <see cref="Dispose"/>, you must
        /// release all references to the <see cref="CKAN.KSP"/> so the garbage collector can reclaim the memory that
        /// the <see cref="CKAN.KSP"/> was occupying.</remarks>
        public void Dispose()
        {
            if (Cache != null)
            {
                Cache.Dispose();
                Cache = null;
            }

            // Attempting to dispose of the related RegistryManager object here is a bad idea, it cause loads of failures
        }

        #endregion

        #region KSP Directory Detection and Versioning

        /// <summary>
        /// Returns the path to our portable version of KSP if ckan.exe is in the same
        /// directory as the game. Otherwise, returns null.
        /// </summary>
        public static string PortableDir()
        {
            // Find the directory our executable is stored in.
            // In Perl, this is just `use FindBin qw($Bin);` Verbose enough, C#?
            string exe_dir = Path.GetDirectoryName(Assembly.GetExecutingAssembly().Location);

            log.DebugFormat("Checking if KSP is in my exe dir: {0}", exe_dir);

            // Checking for a GameData directory probably isn't the best way to
            // detect KSP, but it works. More robust implementations welcome.
            if (IsKspDir(exe_dir))
            {
                log.InfoFormat("KSP found at {0}", exe_dir);
                return exe_dir;
            }

            return null;
        }

        /// <summary>
        /// Attempts to automatically find a KSP install on this system.
        /// Returns the path to the install on success.
        /// Throws a DirectoryNotFoundException on failure.
        /// </summary>
        public static string FindGameDir()
        {
            // See if we can find KSP as part of a Steam install.
            string kspSteamPath = KSPPathUtils.KSPSteamPath();

            if (kspSteamPath != null)
            {
                if (IsKspDir(kspSteamPath))
                {
                    return kspSteamPath;
                }

                log.DebugFormat("Have Steam, but KSP is not at \"{0}\".", kspSteamPath);
            }

            // Oh noes! We can't find KSP!
            throw new DirectoryNotFoundException();
        }

        /// <summary>
        /// Checks if the specified directory looks like a KSP directory.
        /// Returns true if found, false if not.
        /// </summary>
        internal static bool IsKspDir(string directory)
        {
            return Directory.Exists(Path.Combine(directory, "GameData"));
        }


        /// <summary>
        /// Detects the version of KSP in a given directory.
        /// Throws a NotKSPDirKraken if anything goes wrong.
        /// </summary>
        private static KspVersion DetectVersion(string directory)
        {
            KspVersion version = DetectVersionInternal(directory);

            if (version != null)
            {
                log.DebugFormat("Found version {0}", version);
                return version;
            }
            else
            {
                return null;
            }
        }

        private static KspVersion DetectVersionInternal(string directory)
        {
            var buildIdVersionProvider = ServiceLocator.Container
                .ResolveKeyed<IGameVersionProvider>(KspVersionSource.BuildId);

            KspVersion version;
            if (buildIdVersionProvider.TryGetVersion(directory, out version))
            {
                return version;
            }
            else
            {
                var readmeVersionProvider = ServiceLocator.Container
                    .ResolveKeyed<IGameVersionProvider>(KspVersionSource.Readme);

                return readmeVersionProvider.TryGetVersion(directory, out version) ? version : null;
            }
        }

        /// <summary>
        /// Rebuilds the "Ships" directory inside the current KSP instance
        /// </summary>
        public void RebuildKSPSubDir()
        {
            string[] FoldersToCheck = { "Ships/VAB", "Ships/SPH", "Ships/@thumbs/VAB", "Ships/@thumbs/SPH" };
            foreach (string sRelativePath in FoldersToCheck)
            {
                string sAbsolutePath = ToAbsoluteGameDir(sRelativePath);
                if (!Directory.Exists(sAbsolutePath))
                    Directory.CreateDirectory(sAbsolutePath);
            }
        }

        #endregion

        #region Things which would be better as Properties

        public string GameDir()
        {
            return gameDir;
        }

        public string GameData()
        {
            return KSPPathUtils.NormalizePath(
                Path.Combine(GameDir(), "GameData")
            );
        }

        public string CkanDir()
        {
            if (!Valid)
            {
                log.Error("Could not find KSP version");
                throw new NotKSPDirKraken(gameDir, "Could not find KSP version in buildID.txt or readme.txt");
            }
            return KSPPathUtils.NormalizePath(
                Path.Combine(GameDir(), "CKAN")
            );
        }

        public string DownloadCacheDir()
        {
            return KSPPathUtils.NormalizePath(
                Path.Combine(CkanDir(), "downloads")
            );
        }

        public string Ships()
        {
            return KSPPathUtils.NormalizePath(
                Path.Combine(GameDir(), "Ships")
            );
        }

        public string ShipsVab()
        {
            return KSPPathUtils.NormalizePath(
                Path.Combine(Ships(), "VAB")
            );
        }

        public string ShipsSph()
        {
            return KSPPathUtils.NormalizePath(
                Path.Combine(Ships(), "SPH")
            );
        }

        public string ShipsThumbs()
        {
            return KSPPathUtils.NormalizePath(
                Path.Combine(Ships(), "@thumbs")
            );
        }

        public string ShipsThumbsSPH()
        {
            return KSPPathUtils.NormalizePath(
                Path.Combine(ShipsThumbs(), "SPH")
            );
        }

        public string ShipsThumbsVAB()
        {
            return KSPPathUtils.NormalizePath(
                Path.Combine(ShipsThumbs(), "VAB")
            );
        }

        public string Tutorial()
        {
            return KSPPathUtils.NormalizePath(
                Path.Combine(GameDir(), "saves", "training")
            );
        }

        public string Scenarios()
        {
            return KSPPathUtils.NormalizePath(
                Path.Combine(GameDir(), "saves", "scenarios")
            );
        }

        public string TempDir()
        {
            return KSPPathUtils.NormalizePath(
                Path.Combine(CkanDir(), "temp")
            );
        }

        public KspVersion Version()
        {
            if (version == null)
            {
                version = DetectVersion(GameDir());
            }
            return version;
        }


        public KspVersionCriteria VersionCriteria()
        {
            return new KspVersionCriteria(Version(), _compatibleVersions);
        }

        #endregion

        #region CKAN/GameData Directory Maintenance

        /// <summary>
        /// Removes all files from the download (cache) directory.
        /// </summary>
        public void CleanCache()
        {
            // TODO: We really should be asking our Cache object to do the
            // cleaning, rather than doing it ourselves.

<<<<<<< HEAD
            log.Debug("Cleaning cache directory");
=======
            log.Info("Cleaning cache directory");
>>>>>>> a8e678b0

            string[] files = Directory.GetFiles(DownloadCacheDir(), "*", SearchOption.AllDirectories);

            foreach (string file in files)
            {
                if (Directory.Exists(file))
                {
                    log.DebugFormat("Skipping directory: {0}", file);
                    continue;
                }

                log.DebugFormat("Deleting {0}", file);
                File.Delete(file);
            }
        }

        /// <summary>
        /// Clears the registry of DLL data, and refreshes it by scanning GameData.
        /// This operates as a transaction.
        /// This *saves* the registry upon completion.
        /// </summary>
        // TODO: This would likely be better in the Registry class itself.
        public void ScanGameData()
        {
            var manager = RegistryManager.Instance(this);
            using (TransactionScope tx = CkanTransaction.CreateTransactionScope())
            {
                manager.registry.ClearDlls();

                // TODO: It would be great to optimise this to skip .git directories and the like.
                // Yes, I keep my GameData in git.

                // Alas, EnumerateFiles is *case-sensitive* in its pattern, which causes
                // DLL files to be missed under Linux; we have to pick .dll, .DLL, or scanning
                // GameData *twice*.
                //
                // The least evil is to walk it once, and filter it ourselves.
                IEnumerable<string> files = Directory.EnumerateFiles(
                                        GameData(),
                                        "*",
                                        SearchOption.AllDirectories
                                    );

                files = files.Where(file => Regex.IsMatch(file, @"\.dll$", RegexOptions.IgnoreCase));

                foreach (string dll in files.Select(KSPPathUtils.NormalizePath))
                {
                    manager.registry.RegisterDll(this, dll);
                }

                tx.Complete();
            }
            manager.Save(enforce_consistency: false);
        }

        #endregion

        /// <summary>
        /// Returns path relative to this KSP's GameDir.
        /// </summary>
        public string ToRelativeGameDir(string path)
        {
            return KSPPathUtils.ToRelative(path, GameDir());
        }

        /// <summary>
        /// Given a path relative to this KSP's GameDir, returns the
        /// absolute path on the system.
        /// </summary>
        public string ToAbsoluteGameDir(string path)
        {
            return KSPPathUtils.ToAbsolute(path, GameDir());
        }

        public override string ToString()
        {
            return "KSP Install: " + gameDir;
        }

        public override bool Equals(object obj)
        {
            var other = obj as KSP;
            return other != null ? gameDir.Equals(other.GameDir()) : base.Equals(obj);
        }

        public override int GetHashCode()
        {
            return gameDir.GetHashCode();
        }
    }

}<|MERGE_RESOLUTION|>--- conflicted
+++ resolved
@@ -55,13 +55,6 @@
                 LoadCompatibleVersions();
                 Cache = new NetFileCache(DownloadCacheDir());
             }
-<<<<<<< HEAD
-=======
-
-            this.gameDir = gameDir;
-            Init();
-            Cache = new NetFileCache(DownloadCacheDir());
->>>>>>> a8e678b0
         }
 
         public bool Valid { get { return IsKspDir(gameDir); } }
@@ -101,14 +94,7 @@
                     file.Delete();
                 foreach (DirectoryInfo subDirectory in directory.GetDirectories()) subDirectory.Delete(true);
             }
-
-<<<<<<< HEAD
-            log.DebugFormat("Initialised {0}", CkanDir());
-=======
-            LoadCompatibleVersions();
-
             log.InfoFormat("Initialised {0}", CkanDir());
->>>>>>> a8e678b0
         }
 
         public void SetCompatibleVersions(List<KspVersion> compatibleVersions)
@@ -413,11 +399,7 @@
             // TODO: We really should be asking our Cache object to do the
             // cleaning, rather than doing it ourselves.
 
-<<<<<<< HEAD
-            log.Debug("Cleaning cache directory");
-=======
             log.Info("Cleaning cache directory");
->>>>>>> a8e678b0
 
             string[] files = Directory.GetFiles(DownloadCacheDir(), "*", SearchOption.AllDirectories);
 
