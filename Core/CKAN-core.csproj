--- conflicted
+++ resolved
@@ -53,11 +53,8 @@
     <Compile Include="KSP.cs" />
     <Compile Include="ModuleInstaller.cs" />
     <Compile Include="CkanTransaction.cs" />
-<<<<<<< HEAD
     <Compile Include="Types\CKANVersion.cs" />
-=======
     <Compile Include="Registry\IRegistryQuerier.cs" />
->>>>>>> 8909dbeb
     <Compile Include="Types\ExportFileType.cs" />
     <Compile Include="User.cs" />
     <Compile Include="Types\Version.cs" />
