--- conflicted
+++ resolved
@@ -228,16 +228,8 @@
             foreach (var reverse_dependencies in modules_to_remove.Select(installer.FindReverseDependencies))
             {
                 //TODO This would be a good place to have a event that alters the row's graphics to show it will be removed
-<<<<<<< HEAD
                 var modules = reverse_dependencies.Select(rDep => registry.LatestAvailable(rDep, version));
                 changeSet.UnionWith(modules.Select(mod => new KeyValuePair<CkanModule, GUIModChangeType>(mod, GUIModChangeType.Remove)));
-=======
-
-                //TODO This currently gets the latest version. This may cause the displayed version to wrong in the changset. 
-                var modules = reverseDependencies.Select(rDep => registry.LatestAvailable(rDep, null));
-                changeset.UnionWith(
-                    modules.Select(mod => new KeyValuePair<CkanModule, GUIModChangeType>(mod, GUIModChangeType.Remove)));
->>>>>>> aaf63bb0
             }
             return changeSet;
 
@@ -272,13 +264,9 @@
                 case GUIModFilter.NotInstalled:
                     return Modules.Count(m => !m.IsInstalled);
                 case GUIModFilter.Incompatible:
-<<<<<<< HEAD
                     return Modules.Count(m => m.IsIncompatible);
-=======
-                    return Modules.Count(m => m.IsIncompatible);            
                 case GUIModFilter.All:
                     return Modules.Count();
->>>>>>> aaf63bb0
             }
             throw new Kraken("Unknown filter type in CountModsByFilter");
         }
