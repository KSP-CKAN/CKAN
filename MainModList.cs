﻿using System;
using System.Collections.Generic;
using System.Collections.ObjectModel;
using System.ComponentModel;
using System.Linq;
using System.Windows.Forms;

namespace CKAN
{
    public partial class Main
    {
        private void UpdateFilters(Main control)
        {
            Util.Invoke(control, _UpdateFilters);
        }

        private void _UpdateFilters()
        {
            if (ModList == null) return;

            // Each time a row in DataGridViewRow is changed, DataGridViewRow updates the view. Which is slow.
            // To make the filtering process faster, Copy the list of rows. Filter out the hidden and replace t
            // rows in DataGridView.
            var rows = new DataGridViewRow[mainModList.FullListOfModRows.Count];
            mainModList.FullListOfModRows.CopyTo(rows, 0);
            ModList.Rows.Clear();

            foreach (var row in rows)
            {
                var mod = ((GUIMod)row.Tag);
                row.Visible = mainModList.IsVisible(mod);
            }
            
            ModList.Rows.AddRange(rows.Where(row=>row.Visible).OrderBy(row=>((GUIMod)row.Tag).Name).ToArray());
            
        }

        private void UpdateModsList(Boolean repo_updated=false)
        {
            Util.Invoke(this, ()=>_UpdateModsList(repo_updated));
        }


        private void _UpdateModsList(bool repo_updated)
        {
            Registry registry = RegistryManager.Instance(CurrentInstance).registry;
            
            var ckanModules = registry.Available(CurrentInstance.Version()).Concat(
                registry.Incompatible(CurrentInstance.Version())).ToList();
            var gui_mods = new HashSet<GUIMod>(ckanModules.Select(m => new GUIMod(m, registry, CurrentInstance.Version())));            
            var old_modules = new HashSet<GUIMod>(mainModList.Modules);
            if (repo_updated)
            {
                foreach (var gui_mod in gui_mods.Where(m => !old_modules.Contains(m)))
                {
                    gui_mod.IsNew = true;
                }
            }
            else
            {
                //Copy the new mod flag from the old list.
                var old_new_mods = new HashSet<GUIMod>(old_modules.Where(m => m.IsNew));
                foreach (var gui_mod in gui_mods.Where(m => old_new_mods.Contains(m)))
                {
                    gui_mod.IsNew = true;
                }
            }
            mainModList.Modules = new ReadOnlyCollection<GUIMod>(gui_mods.ToList());
            var rows = mainModList.ConstructModList(mainModList.Modules);
            ModList.Rows.Clear();
            ModList.Rows.AddRange(rows.ToArray());
            ModList.Sort(ModList.Columns[2], ListSortDirection.Ascending);

            //TODO Consider using smart enum patten so stuff like this is easier
            FilterToolButton.DropDownItems[0].Text = String.Format("Compatible ({0})",
                mainModList.CountModsByFilter(GUIModFilter.Compatible));
            FilterToolButton.DropDownItems[1].Text = String.Format("Installed ({0})",
                mainModList.CountModsByFilter(GUIModFilter.Installed));
            FilterToolButton.DropDownItems[2].Text = String.Format("Upgradeable ({0})",
                mainModList.CountModsByFilter(GUIModFilter.InstalledUpdateAvailable));
            FilterToolButton.DropDownItems[3].Text = String.Format("New in repository ({0})",
                mainModList.CountModsByFilter(GUIModFilter.NewInRepository));
            FilterToolButton.DropDownItems[4].Text = String.Format("Not installed ({0})",
                mainModList.CountModsByFilter(GUIModFilter.NotInstalled));
            FilterToolButton.DropDownItems[5].Text = String.Format("Incompatible ({0})",
                mainModList.CountModsByFilter(GUIModFilter.Incompatible));
            FilterToolButton.DropDownItems[6].Text = String.Format("All ({0})",
                mainModList.CountModsByFilter(GUIModFilter.All));

            var has_any_updates = gui_mods.Any(mod => mod.HasUpdate);
            UpdateAllToolButton.Enabled = has_any_updates;
            UpdateFilters(this);
        }

        public void MarkModForInstall(string identifier, bool uninstall = false)
        {
            Util.Invoke(this, () => _MarkModForInstall(identifier));
        }

        private void _MarkModForInstall(string identifier, bool uninstall = false)
        {
            foreach (DataGridViewRow row in ModList.Rows)
            {
                var mod = (GUIMod)row.Tag;
                if (mod.Identifier == identifier)
                {
                    mod.IsInstallChecked = true;
                    //TODO Fix up MarkMod stuff when I commit the GUIConflict
                    (row.Cells[0] as DataGridViewCheckBoxCell).Value = !uninstall;
                    break;
                }
            }
        }

        public void MarkModForUpdate(string identifier)
        {
            Util.Invoke(this, () => _MarkModForUpdate(identifier));
        }

        public void _MarkModForUpdate(string identifier)
        {
            foreach (DataGridViewRow row in ModList.Rows)
            {
                var mod = (GUIMod)row.Tag;
                if (mod.Identifier == identifier)
                {
                    (row.Cells[1] as DataGridViewCheckBoxCell).Value = true;
                    break;
                }
            }
        }
    }

    public class MainModList
    {

        internal List<DataGridViewRow> FullListOfModRows;
        public MainModList(ModFiltersUpdatedEvent onModFiltersUpdated)
        {
            Modules = new ReadOnlyCollection<GUIMod>(new List<GUIMod>());
            ModFiltersUpdated += onModFiltersUpdated!=null? onModFiltersUpdated : (source) => { };
            ModFiltersUpdated(this);
        }

        public delegate void ModFiltersUpdatedEvent(MainModList source);

        public event ModFiltersUpdatedEvent ModFiltersUpdated;
        public ReadOnlyCollection<GUIMod> Modules { get; set; }

        public GUIModFilter ModFilter
        {
            get { return _modFilter; }
            set
            {
                var old = _modFilter;
                _modFilter = value;
                if (!old.Equals(value)) ModFiltersUpdated(this);
            }
        }

        public string ModNameFilter
        {
            get { return _modNameFilter; }
            set
            {
                var old = _modNameFilter;
                _modNameFilter = value;
                if (!old.Equals(value)) ModFiltersUpdated(this);
            }
        }

        public string ModAuthorFilter
        {
            get { return _modAuthorFilter; }
            set
            {
                var old = _modAuthorFilter;
                _modAuthorFilter = value;
                if (!old.Equals(value)) ModFiltersUpdated(this);
            }
        }

        private GUIModFilter _modFilter = GUIModFilter.Compatible;
        private string _modNameFilter = String.Empty;
        private string _modAuthorFilter = String.Empty;

        /// <summary>
        /// This function returns a changeset based on the selections of the user. 
        /// Currently returns null if a conflict is detected.        
        /// </summary>
        /// <param name="registry"></param>
        /// <param name="current_instance"></param>
        public static IEnumerable<KeyValuePair<CkanModule, GUIModChangeType>> ComputeChangeSetFromModList(Registry registry, HashSet<KeyValuePair<CkanModule, GUIModChangeType>> changeSet, ModuleInstaller installer, KSPVersion version)
        {

            var modules_to_install = new HashSet<string>();
            var modules_to_remove = new HashSet<string>();
            var options = new RelationshipResolverOptions()
            {
                without_toomanyprovides_kraken = true,
                with_recommends = false
            };

            foreach (var change in changeSet)

<<<<<<< HEAD
            {
                switch (change.Value)
                {
                    case GUIModChangeType.None:
                        break;
                    case GUIModChangeType.Install:
                        modules_to_install.Add(change.Key.identifier);
                        break;
                    case GUIModChangeType.Remove:
                        modules_to_remove.Add(change.Key.identifier);
                        break;
                    case GUIModChangeType.Update:
                        break;
                    default:
                        throw new ArgumentOutOfRangeException();
                }
            }

            //May throw InconsistentKraken
            var resolver = new RelationshipResolver(modules_to_install.ToList(), options, registry,version);
            changeSet.UnionWith(resolver.ModList().Select(mod => new KeyValuePair<CkanModule, GUIModChangeType>(mod, GUIModChangeType.Install)));
=======
            RelationshipResolver resolver;
            var installed_modules = new HashSet<string>(registry.InstalledModules.Select(m => m.identifier));
            try
            {                
                modulesToInstall.UnionWith(installed_modules);
                var modules = modulesToInstall.Where(m => !modulesToRemove.Contains(m)).ToList();
                resolver = new RelationshipResolver(modules, options, registry, current_instance.Version());
            }
            catch (Exception)
            {
                //TODO FIX this so the UI reacts.
                return null;
            }
            var install_or_installed = resolver.ModList();
            changeset.UnionWith(
                install_or_installed.Where(m=>!installed_modules.Contains(m.identifier))
                    .Select(mod => new KeyValuePair<CkanModule, GUIModChangeType>(mod, GUIModChangeType.Install)));
>>>>>>> 293da7a7

            foreach (var reverse_dependencies in modules_to_remove.Select(installer.FindReverseDependencies))
            {
                //TODO This would be a good place to have a event that alters the row's graphics to show it will be removed
                var modules = reverse_dependencies.Select(rDep => registry.LatestAvailable(rDep, version));
                changeSet.UnionWith(modules.Select(mod => new KeyValuePair<CkanModule, GUIModChangeType>(mod, GUIModChangeType.Remove)));
            }
            return changeSet;

        
    }

        public bool IsVisible(GUIMod mod)
        {

            var nameMatchesFilter = IsNameInNameFilter(mod);
            var authorMatchesFilter = IsAuthorInauthorFilter(mod);
            var modMatchesType = IsModInFilter(mod);
            var isVisible = nameMatchesFilter && modMatchesType && authorMatchesFilter;
            return isVisible;
        }



        public int CountModsByFilter(GUIModFilter filter)
        {

            switch (filter)
            {
                case GUIModFilter.Compatible:
                    return Modules.Count(m => !m.IsIncompatible);
                case GUIModFilter.Installed:
                    return Modules.Count(m => m.IsInstalled);
                case GUIModFilter.InstalledUpdateAvailable:
                    return Modules.Count(m => m.HasUpdate);
                case GUIModFilter.NewInRepository:
                    return Modules.Count(m=>m.IsNew);
                case GUIModFilter.NotInstalled:
                    return Modules.Count(m => !m.IsInstalled);
                case GUIModFilter.Incompatible:
                    return Modules.Count(m => m.IsIncompatible);
                case GUIModFilter.All:
                    return Modules.Count();
            }
            throw new Kraken("Unknown filter type in CountModsByFilter");
        }

        public IEnumerable<DataGridViewRow> ConstructModList(IEnumerable<GUIMod> modules)
        {
            FullListOfModRows = new List<DataGridViewRow>();
            foreach (var mod in modules)
            {
                var item = new DataGridViewRow {Tag = mod};

                var installedCell = mod.IsInstallable()
                    ? (DataGridViewCell) new DataGridViewCheckBoxCell()
                    : new DataGridViewTextBoxCell();
                installedCell.Value = mod.IsIncompatible
                    ? "-"
                    : (!mod.IsAutodetected ? (object) mod.IsInstalled : "AD");

                var updateCell = !mod.IsInstallable() || !mod.HasUpdate
                    ? (DataGridViewCell) new DataGridViewTextBoxCell()
                    : new DataGridViewCheckBoxCell();
                updateCell.Value = !mod.IsInstallable() || !mod.HasUpdate
                    ? "-"
                    : (object) false;

                var nameCell = new DataGridViewTextBoxCell {Value = mod.Name};
                var authorCell = new DataGridViewTextBoxCell {Value = mod.Authors};
                var installedVersionCell = new DataGridViewTextBoxCell {Value = mod.InstalledVersion};
                var latestVersionCell = new DataGridViewTextBoxCell {Value = mod.LatestVersion};
                var descriptionCell = new DataGridViewTextBoxCell {Value = mod.Abstract};
                var homepageCell = new DataGridViewLinkCell {Value = mod.Homepage};

                item.Cells.AddRange(installedCell, updateCell,
                    nameCell, authorCell,
                    installedVersionCell, latestVersionCell,
                    descriptionCell, homepageCell);

                installedCell.ReadOnly = !mod.IsInstallable();
                updateCell.ReadOnly = !mod.IsInstallable() || !mod.HasUpdate;

                FullListOfModRows.Add(item);
            }
            return FullListOfModRows;
        }

        private bool IsNameInNameFilter(GUIMod mod)
        {
            return mod.Name.IndexOf(ModNameFilter, StringComparison.InvariantCultureIgnoreCase) != -1;
        }

        private bool IsAuthorInauthorFilter(GUIMod mod)
        {
            return mod.Authors.IndexOf(ModAuthorFilter, StringComparison.InvariantCultureIgnoreCase) != -1;
        }
        

        private bool IsModInFilter(GUIMod m)
        {
            switch (ModFilter)
            {
                case GUIModFilter.Compatible:
                    return !m.IsIncompatible;
                case GUIModFilter.Installed:
                    return m.IsInstalled;
                case GUIModFilter.InstalledUpdateAvailable:
                    return m.IsInstalled && m.HasUpdate;
                case GUIModFilter.NewInRepository:
                    return m.IsNew;
                case GUIModFilter.NotInstalled:
                    return !m.IsInstalled;
                case GUIModFilter.Incompatible:
                    return m.IsIncompatible;
                case GUIModFilter.All:
                    return true;
            }
            throw new Kraken("Unknown filter type in IsModInFilter");
        }







        public static Dictionary<Module, string> ComputeConflictsFromModList(Registry registry, IEnumerable<KeyValuePair<CkanModule, GUIModChangeType>> changeSet, KSPVersion ksp_version)
        {
            var modules_to_install = new HashSet<string>();
            var modules_to_remove = new HashSet<string>();
            var options = new RelationshipResolverOptions
            {
                without_toomanyprovides_kraken = true,
                procede_with_inconsistencies = true,
                without_enforce_consistency = true,
                with_recommends = false
            };

            foreach (var change in changeSet)
            {
                switch (change.Value)
                {
                    case GUIModChangeType.None:
                        break;
                    case GUIModChangeType.Install:
                        modules_to_install.Add(change.Key.identifier);
                        break;
                    case GUIModChangeType.Remove:
                        modules_to_remove.Add(change.Key.identifier);
                        break;
                    case GUIModChangeType.Update:
                        break;
                    default:
                        throw new ArgumentOutOfRangeException();
                }
            }

            var installed =
                registry.Installed()
                    .Where(pair => pair.Value.CompareTo(new ProvidesVersion("")) != 0)
                    .Select(pair => pair.Key);

            //We wish to only check mods that would exist after the changes are made. 
            var mods_to_check = installed.Union(modules_to_install).Except(modules_to_remove);            
            var resolver = new RelationshipResolver(mods_to_check.ToList(), options, registry, ksp_version);            
            return resolver.ConflictList;
        }
        public HashSet<KeyValuePair<CkanModule, GUIModChangeType>> ComputeUserChangeSet()
        {
            var changes = Modules.Where(mod => mod.IsInstallable()).Select(mod => mod.GetRequestedChange());
            var changeset = new HashSet<KeyValuePair<CkanModule, GUIModChangeType>>(
                changes.Where(change => change.HasValue).Select(change => change.Value)
                );
            return changeset;
        }
    }
}<|MERGE_RESOLUTION|>--- conflicted
+++ resolved
@@ -202,8 +202,6 @@
             };
 
             foreach (var change in changeSet)
-
-<<<<<<< HEAD
             {
                 switch (change.Value)
                 {
@@ -225,25 +223,7 @@
             //May throw InconsistentKraken
             var resolver = new RelationshipResolver(modules_to_install.ToList(), options, registry,version);
             changeSet.UnionWith(resolver.ModList().Select(mod => new KeyValuePair<CkanModule, GUIModChangeType>(mod, GUIModChangeType.Install)));
-=======
-            RelationshipResolver resolver;
-            var installed_modules = new HashSet<string>(registry.InstalledModules.Select(m => m.identifier));
-            try
-            {                
-                modulesToInstall.UnionWith(installed_modules);
-                var modules = modulesToInstall.Where(m => !modulesToRemove.Contains(m)).ToList();
-                resolver = new RelationshipResolver(modules, options, registry, current_instance.Version());
-            }
-            catch (Exception)
-            {
-                //TODO FIX this so the UI reacts.
-                return null;
-            }
-            var install_or_installed = resolver.ModList();
-            changeset.UnionWith(
-                install_or_installed.Where(m=>!installed_modules.Contains(m.identifier))
-                    .Select(mod => new KeyValuePair<CkanModule, GUIModChangeType>(mod, GUIModChangeType.Install)));
->>>>>>> 293da7a7
+
 
             foreach (var reverse_dependencies in modules_to_remove.Select(installer.FindReverseDependencies))
             {
