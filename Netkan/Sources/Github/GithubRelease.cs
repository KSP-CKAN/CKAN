using System;
using CKAN.Versioning;

namespace CKAN.NetKAN.Sources.Github
{
    public sealed class GithubRelease
    {
<<<<<<< HEAD
        public string Author { get; private set; }
        public ModuleVersion Version { get; private set; }
        public Uri Download { get; private set; }

        public GithubRelease(string author, ModuleVersion version, Uri download)
=======
        public string    Author       { get; private set; }
        public Version   Version      { get; private set; }
        public Uri       Download     { get; private set; }
        public DateTime? AssetUpdated { get; private set; }

        public GithubRelease(string author, Version version, Uri download, DateTime? updated)
>>>>>>> 6cfa9bcd
        {
            Author       = author;
            Version      = version;
            Download     = download;
            AssetUpdated = updated;
        }
    }
}<|MERGE_RESOLUTION|>--- conflicted
+++ resolved
@@ -5,20 +5,12 @@
 {
     public sealed class GithubRelease
     {
-<<<<<<< HEAD
-        public string Author { get; private set; }
-        public ModuleVersion Version { get; private set; }
-        public Uri Download { get; private set; }
+        public string           Author       { get; }
+        public ModuleVersion    Version      { get; }
+        public Uri              Download     { get; }
+        public DateTime?        AssetUpdated { get; }
 
-        public GithubRelease(string author, ModuleVersion version, Uri download)
-=======
-        public string    Author       { get; private set; }
-        public Version   Version      { get; private set; }
-        public Uri       Download     { get; private set; }
-        public DateTime? AssetUpdated { get; private set; }
-
-        public GithubRelease(string author, Version version, Uri download, DateTime? updated)
->>>>>>> 6cfa9bcd
+        public GithubRelease(string author, ModuleVersion version, Uri download, DateTime? updated)
         {
             Author       = author;
             Version      = version;
