﻿<?xml version="1.0" encoding="utf-8"?>
<Project DefaultTargets="Build" ToolsVersion="4.0" xmlns="http://schemas.microsoft.com/developer/msbuild/2003">
  <PropertyGroup>
    <Configuration Condition=" '$(Configuration)' == '' ">Debug</Configuration>
    <Platform Condition=" '$(Platform)' == '' ">AnyCPU</Platform>
    <ProjectGuid>{4336F356-33DB-442A-BF74-5E89AF47A5B9}</ProjectGuid>
    <OutputType>Exe</OutputType>
    <RootNamespace>CKAN.NetKAN</RootNamespace>
    <AssemblyName>NetKAN</AssemblyName>
    <StartupObject>CKAN.NetKAN.Program</StartupObject>
  </PropertyGroup>
  <PropertyGroup Condition=" '$(Configuration)|$(Platform)' == 'Debug|AnyCPU' ">
    <Optimize>false</Optimize>
    <OutputPath>bin\Debug</OutputPath>
    <WarningLevel>4</WarningLevel>
    <DebugSymbols>true</DebugSymbols>
  </PropertyGroup>
  <ItemGroup>
    <Reference Include="CommandLine">
      <HintPath>..\Core\packages\CommandLineParser.1.9.71\lib\net40\CommandLine.dll</HintPath>
    </Reference>
    <Reference Include="ICSharpCode.SharpZipLib">
      <HintPath>..\Core\packages\SharpZipLib-9478d50\ICSharpCode.SharpZipLib.dll</HintPath>
    </Reference>
    <Reference Include="log4net">
      <HintPath>..\Core\packages\log4net.2.0.3\lib\net40-full\log4net.dll</HintPath>
    </Reference>
    <Reference Include="System" />
    <Reference Include="Microsoft.CSharp" />
    <Reference Include="CurlSharp">
      <HintPath>..\Core\packages\curlsharp-v0.5.1-2-gd2d5699\CurlSharp.dll</HintPath>
    </Reference>
    <Reference Include="Newtonsoft.Json">
      <HintPath>..\CKAN\packages\Newtonsoft.Json.6.0.8\lib\net40\Newtonsoft.Json.dll</HintPath>
    </Reference>
  </ItemGroup>
  <ItemGroup>
    <Compile Include="Constants.cs" />
    <Compile Include="Services\FileService.cs" />
    <Compile Include="Services\IFileService.cs" />
    <Compile Include="Services\IModuleService.cs" />
    <Compile Include="Services\CachingHttpService.cs" />
    <Compile Include="ConsoleUser.cs">
      <SubType>Code</SubType>
    </Compile>
    <Compile Include="Extensions\JObjectExtensions.cs" />
    <Compile Include="Extensions\VersionExtensions.cs" />
    <Compile Include="Services\IHttpService.cs" />
    <Compile Include="Services\ModuleService.cs" />
    <Compile Include="Sources\Avc\AvcVersion.cs" />
    <Compile Include="Sources\Avc\JsonAvcToKspVersion.cs" />
    <Compile Include="Sources\Github\GithubApi.cs" />
    <Compile Include="Sources\Github\GithubRef.cs" />
    <Compile Include="Sources\Github\GithubRelease.cs" />
    <Compile Include="Sources\Github\IGithubApi.cs" />
    <Compile Include="Sources\Spacedock\ISpaceDock.cs" />
    <Compile Include="Sources\Spacedock\SpaceDockApi.cs" />
    <Compile Include="Sources\Spacedock\SpacedockError.cs" />
    <Compile Include="Sources\Spacedock\SpacedockMod.cs" />
    <Compile Include="Sources\Spacedock\SDVersion.cs" />
<<<<<<< HEAD
    <Compile Include="Sources\Kerbalstuff\IKerbalstuffApi.cs" />
    <Compile Include="Sources\Kerbalstuff\KerbalstuffApi.cs" />
    <Compile Include="Sources\Kerbalstuff\KerbalstuffError.cs" />
    <Compile Include="Sources\Kerbalstuff\KerbalstuffMod.cs" />
    <Compile Include="Sources\Kerbalstuff\KSVersion.cs" />
    <Compile Include="Sources\Spacedock\SpacedockUser.cs" />
=======
>>>>>>> e0eee06c
    <Compile Include="Transformers\AvcTransformer.cs" />
    <Compile Include="Transformers\DownloadSizeTransformer.cs" />
    <Compile Include="Transformers\ForcedVTransformer.cs" />
    <Compile Include="Transformers\GeneratedByTransformer.cs" />
    <Compile Include="Transformers\GithubTransformer.cs" />
    <Compile Include="Transformers\HttpTransformer.cs" />
    <Compile Include="Transformers\ITransformer.cs" />
    <Compile Include="Model\Metadata.cs" />
    <Compile Include="Model\RemoteRef.cs" />
    <Compile Include="Transformers\InternalCkanTransformer.cs" />
    <Compile Include="Transformers\JenkinsTransformer.cs" />
    <Compile Include="Transformers\SpacedockTransformer.cs" />
    <Compile Include="Transformers\MetaNetkanTransformer.cs" />
    <Compile Include="Transformers\NetkanTransformer.cs" />
    <Compile Include="Properties\AssemblyInfo.cs" />
    <Compile Include="Program.cs" />
    <Compile Include="CmdLineOptions.cs" />
    <Compile Include="Transformers\OptimusPrimeTransformer.cs" />
    <Compile Include="Transformers\VersionEditTransformer.cs" />
    <Compile Include="Transformers\PropertySortTransformer.cs" />
    <Compile Include="Transformers\VersionedOverrideTransformer.cs" />
    <Compile Include="Transformers\StripNetkanMetadataTransformer.cs" />
    <Compile Include="Transformers\EpochTransformer.cs" />
    <Compile Include="Validators\CkanValidator.cs" />
    <Compile Include="Validators\HasIdentifierValidator.cs" />
    <Compile Include="Validators\InstallsFilesValidator.cs" />
    <Compile Include="Validators\IsCkanModuleValidator.cs" />
    <Compile Include="Validators\IValidator.cs" />
    <Compile Include="Validators\MatchingIdentifiersValidator.cs" />
    <Compile Include="Validators\NetkanValidator.cs" />
  </ItemGroup>
  <Import Project="$(MSBuildBinPath)\Microsoft.CSharp.targets" />
  <ItemGroup>
    <None Include="curl-ca-bundle.crt">
      <CopyToOutputDirectory>Always</CopyToOutputDirectory>
    </None>
    <None Include="packages.config" />
  </ItemGroup>
  <ItemGroup>
    <ProjectReference Include="..\Core\CKAN-core.csproj">
      <Project>{3B9AEA22-FA3B-4E43-9283-EABDD81CF271}</Project>
      <Name>CKAN-core</Name>
    </ProjectReference>
  </ItemGroup>
</Project><|MERGE_RESOLUTION|>--- conflicted
+++ resolved
@@ -58,15 +58,7 @@
     <Compile Include="Sources\Spacedock\SpacedockError.cs" />
     <Compile Include="Sources\Spacedock\SpacedockMod.cs" />
     <Compile Include="Sources\Spacedock\SDVersion.cs" />
-<<<<<<< HEAD
-    <Compile Include="Sources\Kerbalstuff\IKerbalstuffApi.cs" />
-    <Compile Include="Sources\Kerbalstuff\KerbalstuffApi.cs" />
-    <Compile Include="Sources\Kerbalstuff\KerbalstuffError.cs" />
-    <Compile Include="Sources\Kerbalstuff\KerbalstuffMod.cs" />
-    <Compile Include="Sources\Kerbalstuff\KSVersion.cs" />
     <Compile Include="Sources\Spacedock\SpacedockUser.cs" />
-=======
->>>>>>> e0eee06c
     <Compile Include="Transformers\AvcTransformer.cs" />
     <Compile Include="Transformers\DownloadSizeTransformer.cs" />
     <Compile Include="Transformers\ForcedVTransformer.cs" />
