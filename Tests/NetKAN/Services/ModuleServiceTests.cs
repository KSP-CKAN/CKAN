<<<<<<< HEAD
﻿using CKAN;
using CKAN.NetKAN.Services;
using Newtonsoft.Json.Linq;
using NUnit.Framework;
using Tests.Data;

namespace Tests.NetKAN.Services
{
    [TestFixture]
    public sealed class ModuleServiceTests
    {
        [Test]
        public void HasInstallableFilesReturnsFalseWhenNoInstallableFiles()
        {
            // Arrange
            var zip = TestData.DogeCoinFlagZip();
            var json = JObject.Parse(TestData.DogeCoinFlag_101());
            json["install"][0]["file"] = "DOES_NOT_EXIST";

            var sut = new ModuleService();

            // Act
            var result = sut.HasInstallableFiles(CkanModule.FromJson(json.ToString()), zip);

            // Assert
            Assert.IsFalse(result,
                "HasInstallableFiles() should return false when there are no installable files."
            );
        }

        [Test]
        public void HasInstallableFilesReturnsTrueWhenInstallableFiles()
        {
            // Arrange
            var zip = TestData.DogeCoinFlagZip();
            var json = JObject.Parse(TestData.DogeCoinFlag_101());

            var sut = new ModuleService();

            // Act
            var result = sut.HasInstallableFiles(CkanModule.FromJson(json.ToString()), zip);

            // Assert
            Assert.IsTrue(result,
                "HasInstallableFiles() should return true when there are installable files."
            );
        }

        [Test]
        public void GetsInternalCkanCorrectly()
        {
            // Arrange
            var sut = new ModuleService();

            // Act
            var result = sut.GetInternalCkan(TestData.DogeCoinFlagZip());

            // Assert
            Assert.That(result, Is.Not.Null,
                "ModuleService should get an internal CKAN file."
            );
            Assert.That((string)result["identifier"], Is.EqualTo("DogeCoinFlag"),
                "ModuleService should get correct data for the internal CKAN file."
            );
        }

        [Test]
        public void GetsInternalAvcCorrectly()
        {
            //Arrange
            var json = new JObject();
            json["spec_version"] = 1;
            json["identifier"] = "DogeCoinFlag";
            json["version"] = "1.0.0";
            json["download"] = "https://awesomemod.example/AwesomeMod.zip";

            var sut = new ModuleService();

            // Act
            var result = sut.GetInternalAvc(CkanModule.FromJson(json.ToString()), TestData.DogeCoinFlagAvcZip());

            // Assert
            Assert.That(result, Is.Not.Null,
                "ModuleService should get an internal AVC file."
            );
            Assert.That(result.version, Is.EqualTo(new Version("1.1.0")),
                "ModuleService should get correct version from the internal AVC file."
            );
            Assert.That(result.ksp_version, Is.EqualTo(new KSPVersion("0.24.2")),
                "ModuleService should get correct ksp_version from the internal AVC file."
            );
            Assert.That(result.ksp_version_min, Is.EqualTo(new KSPVersion("0.24.0")),
                "ModuleService should get correct ksp_version_min from the internal AVC file."
            );
            Assert.That(result.ksp_version_max, Is.EqualTo(new KSPVersion("0.24.2")),
                "ModuleService should get correct ksp_version_max from  the internal AVC file."
            );
        }
    }
}
=======
﻿using CKAN;
using CKAN.NetKAN.Services;
using Newtonsoft.Json.Linq;
using NUnit.Framework;
using Tests.Data;

namespace Tests.NetKAN.Services
{
    [TestFixture]
    public sealed class ModuleServiceTests
    {
        [Test]
        public void HasInstallableFilesReturnsFalseWhenNoInstallableFiles()
        {
            // Arrange
            var zip = TestData.DogeCoinFlagZip();
            var json = JObject.Parse(TestData.DogeCoinFlag_101());
            json["install"][0]["file"] = "DOES_NOT_EXIST";

            var sut = new ModuleService();

            // Act
            var result = sut.HasInstallableFiles(CkanModule.FromJson(json.ToString()), zip);

            // Assert
            Assert.IsFalse(result,
                "HasInstallableFiles() should return false when there are no installable files."
            );
        }

        [Test]
        public void HasInstallableFilesReturnsTrueWhenInstallableFiles()
        {
            // Arrange
            var zip = TestData.DogeCoinFlagZip();
            var json = JObject.Parse(TestData.DogeCoinFlag_101());

            var sut = new ModuleService();

            // Act
            var result = sut.HasInstallableFiles(CkanModule.FromJson(json.ToString()), zip);

            // Assert
            Assert.IsTrue(result,
                "HasInstallableFiles() should return true when there are installable files."
            );
        }

        [Test]
        public void GetsInternalCkanCorrectly()
        {
            // Arrange
            var sut = new ModuleService();

            // Act
            var result = sut.GetInternalCkan(TestData.DogeCoinFlagZip());

            // Assert
            Assert.That(result, Is.Not.Null,
                "ModuleService should get an internal CKAN file."
            );
            Assert.That((string)result["identifier"], Is.EqualTo("DogeCoinFlag"),
                "ModuleService should get correct data for the internal CKAN file."
            );
        }

        [Test]
        public void GetsInternalAvcCorrectly()
        {
            //Arrange
            var json = new JObject();
            json["spec_version"] = 1;
            json["identifier"] = "DogeCoinFlag";
            json["version"] = "1.0.0";
            json["download"] = "https://awesomemod.example/AwesomeMod.zip";

            var sut = new ModuleService();

            // Act
            var result = sut.GetInternalAvc(CkanModule.FromJson(json.ToString()), TestData.DogeCoinFlagAvcZip());

            // Assert
            Assert.That(result, Is.Not.Null,
                "ModuleService should get an internal AVC file."
            );
            Assert.That(result.version, Is.EqualTo(new Version("1.1.0.0")),
                "ModuleService should get correct version from the internal AVC file."
            );
            Assert.That(result.ksp_version, Is.EqualTo(new KSPVersion("0.24.2")),
                "ModuleService should get correct ksp_version from the internal AVC file."
            );
            Assert.That(result.ksp_version_min, Is.EqualTo(new KSPVersion("0.24.0")),
                "ModuleService should get correct ksp_version_min from the internal AVC file."
            );
            Assert.That(result.ksp_version_max, Is.EqualTo(new KSPVersion("0.24.2")),
                "ModuleService should get correct ksp_version_max from  the internal AVC file."
            );
        }
    }
}
>>>>>>> bedbd547
<|MERGE_RESOLUTION|>--- conflicted
+++ resolved
@@ -1,105 +1,3 @@
-<<<<<<< HEAD
-﻿using CKAN;
-using CKAN.NetKAN.Services;
-using Newtonsoft.Json.Linq;
-using NUnit.Framework;
-using Tests.Data;
-
-namespace Tests.NetKAN.Services
-{
-    [TestFixture]
-    public sealed class ModuleServiceTests
-    {
-        [Test]
-        public void HasInstallableFilesReturnsFalseWhenNoInstallableFiles()
-        {
-            // Arrange
-            var zip = TestData.DogeCoinFlagZip();
-            var json = JObject.Parse(TestData.DogeCoinFlag_101());
-            json["install"][0]["file"] = "DOES_NOT_EXIST";
-
-            var sut = new ModuleService();
-
-            // Act
-            var result = sut.HasInstallableFiles(CkanModule.FromJson(json.ToString()), zip);
-
-            // Assert
-            Assert.IsFalse(result,
-                "HasInstallableFiles() should return false when there are no installable files."
-            );
-        }
-
-        [Test]
-        public void HasInstallableFilesReturnsTrueWhenInstallableFiles()
-        {
-            // Arrange
-            var zip = TestData.DogeCoinFlagZip();
-            var json = JObject.Parse(TestData.DogeCoinFlag_101());
-
-            var sut = new ModuleService();
-
-            // Act
-            var result = sut.HasInstallableFiles(CkanModule.FromJson(json.ToString()), zip);
-
-            // Assert
-            Assert.IsTrue(result,
-                "HasInstallableFiles() should return true when there are installable files."
-            );
-        }
-
-        [Test]
-        public void GetsInternalCkanCorrectly()
-        {
-            // Arrange
-            var sut = new ModuleService();
-
-            // Act
-            var result = sut.GetInternalCkan(TestData.DogeCoinFlagZip());
-
-            // Assert
-            Assert.That(result, Is.Not.Null,
-                "ModuleService should get an internal CKAN file."
-            );
-            Assert.That((string)result["identifier"], Is.EqualTo("DogeCoinFlag"),
-                "ModuleService should get correct data for the internal CKAN file."
-            );
-        }
-
-        [Test]
-        public void GetsInternalAvcCorrectly()
-        {
-            //Arrange
-            var json = new JObject();
-            json["spec_version"] = 1;
-            json["identifier"] = "DogeCoinFlag";
-            json["version"] = "1.0.0";
-            json["download"] = "https://awesomemod.example/AwesomeMod.zip";
-
-            var sut = new ModuleService();
-
-            // Act
-            var result = sut.GetInternalAvc(CkanModule.FromJson(json.ToString()), TestData.DogeCoinFlagAvcZip());
-
-            // Assert
-            Assert.That(result, Is.Not.Null,
-                "ModuleService should get an internal AVC file."
-            );
-            Assert.That(result.version, Is.EqualTo(new Version("1.1.0")),
-                "ModuleService should get correct version from the internal AVC file."
-            );
-            Assert.That(result.ksp_version, Is.EqualTo(new KSPVersion("0.24.2")),
-                "ModuleService should get correct ksp_version from the internal AVC file."
-            );
-            Assert.That(result.ksp_version_min, Is.EqualTo(new KSPVersion("0.24.0")),
-                "ModuleService should get correct ksp_version_min from the internal AVC file."
-            );
-            Assert.That(result.ksp_version_max, Is.EqualTo(new KSPVersion("0.24.2")),
-                "ModuleService should get correct ksp_version_max from  the internal AVC file."
-            );
-        }
-    }
-}
-=======
 ﻿using CKAN;
 using CKAN.NetKAN.Services;
 using Newtonsoft.Json.Linq;
@@ -199,5 +97,4 @@
             );
         }
     }
-}
->>>>>>> bedbd547
+}