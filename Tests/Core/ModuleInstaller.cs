using System;
using System.Collections.Generic;
using System.Diagnostics;
using System.IO;
using System.Linq;
using System.Text.RegularExpressions;
using System.Transactions;
using CKAN;
using ICSharpCode.SharpZipLib.Zip;
using NUnit.Framework;
using Tests.Data;

namespace Tests.Core
{
    [TestFixture]
    public class ModuleInstaller
    {
        private string flag_path;
        private string dogezip;
        private CkanModule dogemod;

        private string mm_zip;
        private CkanModule mm_mod;

        [SetUp]
        public void Setup()
        {
            // By setting these for every test, we can make sure our tests can change
            // them any way they like without harming other tests.

            flag_path = "DogeCoinFlag-1.01/GameData/DogeCoinFlag/Flags/dogecoin.png";
            dogezip = TestData.DogeCoinFlagZip();
            dogemod = TestData.DogeCoinFlag_101_module();

            mm_zip = TestData.ModuleManagerZip();
            mm_mod = TestData.ModuleManagerModule();
        }

        [Test]
        public void Sanity()
        {
            // Test our assumptions are right with the data we're using.

            // Our _find mod should have a find section, but not a file section.
            CkanModule mod = TestData.DogeCoinFlag_101_module_find();
            Assert.IsNull(mod.install[0].file);
            Assert.IsNotNull(mod.install[0].find);
        }

        [Test]
        public void GenerateDefaultInstall()
        {
            string filename = TestData.DogeCoinFlagZip();
            using (var zipfile = new ZipFile(filename))
            {
                ModuleInstallDescriptor stanza = ModuleInstallDescriptor.DefaultInstallStanza("DogeCoinFlag", zipfile);

                TestDogeCoinStanza(stanza);

                // Same again, but screwing up the case (we see this *all the time*)
                ModuleInstallDescriptor stanza2 = ModuleInstallDescriptor.DefaultInstallStanza("DogecoinFlag", zipfile);

                TestDogeCoinStanza(stanza2);

                // Now what happens if we can't find what to install?

                Assert.Throws<FileNotFoundKraken>(delegate
                {
                    ModuleInstallDescriptor.DefaultInstallStanza("Xyzzy", zipfile);
                });

                // Make sure the FNFKraken looks like what we expect.
                try
                {
                    ModuleInstallDescriptor.DefaultInstallStanza("Xyzzy", zipfile);
                }
                catch (FileNotFoundKraken kraken)
                {
                    Assert.AreEqual("Xyzzy", kraken.file);
                }
            }
        }

        // Test data: different ways to install the same file.
        public static CkanModule[] doge_mods =
        {
            TestData.DogeCoinFlag_101_module(),
            TestData.DogeCoinFlag_101_module_find()
        };

        [Test][TestCaseSource("doge_mods")]
        public void FindInstallableFiles(CkanModule mod)
        {
            List<InstallableFile> contents = CKAN.ModuleInstaller.FindInstallableFiles(mod, dogezip, null);
            List<string> filenames = new List<string>();

            Assert.IsNotNull(contents);

            // Make sure it's actually got files!
            Assert.IsTrue(contents.Count > 0);

            foreach (var file in contents)
            {
                // Make sure the destination paths are null, because we supplied no KSP instance.
                Assert.IsNull(file.destination);

                // Make sure the source paths are not null, that would be silly!
                Assert.IsNotNull(file.source);

                // And make sure our makeDir info is filled in.
                Assert.IsNotNull(file.makedir);

                filenames.Add(file.source.Name);
            }

            // Ensure we've got an expected file
            Assert.Contains("DogeCoinFlag-1.01/GameData/DogeCoinFlag/Flags/dogecoin.png", filenames);
        }

        [Test][TestCaseSource("doge_mods")]
        public void FindInstallableFilesWithKSP(CkanModule mod)
        {
            using (var tidy = new DisposableKSP())
            {
                List<InstallableFile> contents = CKAN.ModuleInstaller.FindInstallableFiles(mod, dogezip, tidy.KSP);

                // See if we can find an expected estination path in the right place.
                string file = contents
                    .Select(x => x.destination).FirstOrDefault(
                    x => Regex.IsMatch(x, "GameData/DogeCoinFlag/Flags/dogecoin\\.png$"));

                Assert.IsNotNull(file);
            }
        }

        // GH #315, all of these should result in the same output.
        // Even though they're not necessarily all spec-valid, we should accept them
        // nonetheless.
        public static readonly string[] SuchPaths =
        {
            "GameData/SuchTest",
            "GameData/SuchTest/",
            "GameData\\SuchTest",
            "GameData\\SuchTest\\",
            "GameData\\SuchTest/",
            "GameData/SuchTest\\"
        };

        [Test]
        [TestCaseSource("SuchPaths")]
        public void FindInstallbleFilesWithBonusPath(string path)
        {
            dogemod.install[0].install_to = path;
            using (var tidy = new DisposableKSP())
            {
                IEnumerable<InstallableFile> contents = CKAN.ModuleInstaller.FindInstallableFiles(
                                                            dogemod, dogezip, tidy.KSP
                                                        );

                string file = contents
                    .Select(x => x.destination).FirstOrDefault(
                    x => Regex.IsMatch(x, "GameData/SuchTest/DogeCoinFlag/Flags/dogecoin\\.png$"));

                Assert.IsNotNull(file);
            }
        }

        [Test]
        public void ModuleManagerInstall()
        {
            using (var tidy = new DisposableKSP())
            {
                List<InstallableFile> contents = CKAN.ModuleInstaller.FindInstallableFiles(mm_mod, mm_zip, tidy.KSP);

                string file = contents
                    .Select(x => x.destination).FirstOrDefault(
                    x => Regex.IsMatch(x, @"ModuleManager\.2\.5\.1\.dll$"));

                Assert.IsNotNull(file, "ModuleManager install");
            }
        }

        [Test][TestCaseSource("doge_mods")]
        // Make sure all our filters work.
        public void FindInstallableFilesWithFilter(CkanModule mod)
        {
            string extra_doge = TestData.DogeCoinFlagZipWithExtras();

            List<InstallableFile> contents = CKAN.ModuleInstaller.FindInstallableFiles(mod, extra_doge, null);

            var files = contents.Select(x => x.source.Name);

            Assert.IsTrue(files.Contains("DogeCoinFlag-1.01/GameData/DogeCoinFlag/Flags/dogecoin.png"), "dogecoin.png");
            Assert.IsFalse(files.Contains("DogeCoinFlag-1.01/GameData/DogeCoinFlag/README.md"), "Filtered README 1");
            Assert.IsFalse(files.Contains("DogeCoinFlag-1.01/GameData/DogeCoinFlag/Flags/README.md"), "Filtered README 2");
            Assert.IsFalse(files.Contains("DogeCoinFlag-1.01/GameData/DogeCoinFlag/notes.txt.bak"), "Filtered .bak file");
        }

        [Test]
        public void No_Installable_Files()
        {
            // This tests GH #93

            string dogezip = TestData.DogeCoinFlagZip();
            CkanModule bugged_mod = TestData.DogeCoinFlag_101_bugged_module();

            Assert.Throws<BadMetadataKraken>(delegate
            {
                CKAN.ModuleInstaller.FindInstallableFiles(bugged_mod, dogezip, null);
            });

            try
            {
                CKAN.ModuleInstaller.FindInstallableFiles(bugged_mod, dogezip, null);
            }
            catch (BadMetadataKraken ex)
            {
                // Make sure our module information is attached.
                Assert.IsNotNull(ex.module);
                Assert.AreEqual(bugged_mod.identifier, ex.module.identifier);
            }
        }

#pragma warning disable 0414

        // All of these targets should fail.
        public static readonly string[] BadTargets = {
            "GameDataIsTheBestData", "Shups", "GameData/../../../../etc/pwned",
            "Ships/Foo", "GameRoot/saves", "GameRoot/CKAN", "GameData/..",
            @"GameData\..\..\etc\pwned", @"GameData\.."
        };

#pragma warning restore 0414

        [Test]
        [TestCaseSource("BadTargets")]
        public void FindInstallableFilesWithBadTarget(string location)
        {
            // This install location? It shouldn't be valid.
            dogemod.install[0].install_to = location;

            Assert.Throws<BadInstallLocationKraken>(delegate
            {
                CKAN.ModuleInstaller.FindInstallableFiles(dogemod, dogezip, null);
            });
        }

        [Test]
        // GH #205, make sure we write in *binary*, not text.
        public void BinaryNotText_205()
        {
            // Use CopyZipEntry (via CopyDogeFromZip) and make sure it
            // comes out the right size.
            string tmpfile = CopyDogeFromZip();
            long size = new FileInfo(tmpfile).Length;

            try
            {
                // Compare recorded length against what we expect.
                Assert.AreEqual(52043, size);
            }
            finally
            {
                // Tidy up.
                File.Delete(tmpfile);
            }
        }

        [Test]
        // Make sure when we roll-back a transaction, files written with CopyZipEntry go
        // back to their pre-transaction state.
        public void FileSysRollBack()
        {
            string file;

            using (var scope = new TransactionScope())
            {
                file = CopyDogeFromZip();
                Assert.IsTrue(new FileInfo(file).Length > 0);
                scope.Dispose(); // Rollback
            }

            // And now, our file should be gone!
            Assert.IsFalse(File.Exists(file));
        }

        [Test]
        // We don't allow overwriting of files when doing installs. Hooray!
        public void DontOverWrite_208()
        {
            using (ZipFile zipfile = new ZipFile(TestData.DogeCoinFlagZip()))
            {
                ZipEntry entry = zipfile.GetEntry(flag_path);
                string tmpfile = Path.GetTempFileName();

                Assert.Throws<FileExistsKraken>(delegate
                {
                    CKAN.ModuleInstaller.CopyZipEntry(zipfile, entry, tmpfile, false);
                });

                // Cleanup
                File.Delete(tmpfile);
            }
        }

        [Test]
        [Category("TODO")]
        [Explicit]
        //Test how we handle corrupt data
        public void CorruptZip_242()
        {
            string corrupt_dogezip = TestData.DogeCoinFlagZipCorrupt();

            using (var zipfile = new ZipFile(corrupt_dogezip))
            {
                // GenerateDefault Install
                ModuleInstallDescriptor.DefaultInstallStanza("DogeCoinFlag", zipfile);

                // FindInstallableFiles
                CkanModule dogemod = TestData.DogeCoinFlag_101_module();
                CKAN.ModuleInstaller.FindInstallableFiles(dogemod, corrupt_dogezip, null);
            }
        }

        [Test]
        public void TransformOutputName()
        {
            Assert.AreEqual("GameData/kOS/Plugins/kOS.dll", CKAN.ModuleInstaller.TransformOutputName("GameData/kOS", "GameData/kOS/Plugins/kOS.dll", "GameData"));
            Assert.AreEqual("GameData/kOS/Plugins/kOS.dll", CKAN.ModuleInstaller.TransformOutputName("kOS-1.1/GameData/kOS", "kOS-1.1/GameData/kOS/Plugins/kOS.dll", "GameData"));
            Assert.AreEqual("GameData/ModuleManager.2.5.1.dll", CKAN.ModuleInstaller.TransformOutputName("ModuleManager.2.5.1.dll", "ModuleManager.2.5.1.dll", "GameData"));
            Assert.AreEqual("SomeDir/Ships/SPH/FAR Firehound.craft", CKAN.ModuleInstaller.TransformOutputName("Ships", "Ships/SPH/FAR Firehound.craft", "SomeDir/Ships"));
        }

        private string CopyDogeFromZip()
        {
            string dogezip = TestData.DogeCoinFlagZip();
            ZipFile zipfile = new ZipFile(dogezip);

            ZipEntry entry = zipfile.GetEntry(flag_path);
            string tmpfile = Path.GetTempFileName();

            // We have to delete our temporary file, as CZE refuses to overwrite; huzzah!
            File.Delete(tmpfile);
            CKAN.ModuleInstaller.CopyZipEntry(zipfile, entry, tmpfile, false);

            return tmpfile;
        }

        [Test]
        public void UninstallModNotFound()
        {
            using (var tidy = new DisposableKSP())
            {
                KSPManager manager = new KSPManager(new NullUser(), new FakeWin32Registry(tidy.KSP)){CurrentInstance = tidy.KSP};

                Assert.Throws<ModNotInstalledKraken>(delegate
                {
                    // This should throw, as our tidy KSP has no mods installed.
                    CKAN.ModuleInstaller.GetInstance(manager.CurrentInstance, NullUser.User).UninstallList("Foo");
                });

                manager.CurrentInstance = null; // I weep even more.
            }
        }

        [Test]
        public void CanInstallMod()
        {
            string mod_file_name = "DogeCoinFlag/Flags/dogecoin.png";

            // Create a new disposable KSP instance to run the test on.
            using (DisposableKSP ksp = new DisposableKSP())
            {
                // Make sure the mod is not installed.
                string mod_file_path = Path.Combine(ksp.KSP.GameData(), mod_file_name);

                Assert.IsFalse(File.Exists(mod_file_path));

                // Copy the zip file to the cache directory.
                Assert.IsFalse(ksp.KSP.Cache.IsCachedZip(TestData.DogeCoinFlag_101_module().download));

                string cache_path = ksp.KSP.Cache.Store(TestData.DogeCoinFlag_101_module().download, TestData.DogeCoinFlagZip());

                Assert.IsTrue(ksp.KSP.Cache.IsCachedZip(TestData.DogeCoinFlag_101_module().download));
                Assert.IsTrue(File.Exists(cache_path));

                // Mark it as available in the registry.
                Assert.AreEqual(0, ksp.KSP.Registry.Available(ksp.KSP.Version()).Count());

                ksp.KSP.Registry.AddAvailable(TestData.DogeCoinFlag_101_module());

                Assert.AreEqual(1, ksp.KSP.Registry.Available(ksp.KSP.Version()).Count());

                // Attempt to install it.
                List<string> modules = new List<string> {TestData.DogeCoinFlag_101_module().identifier};

                CKAN.ModuleInstaller.GetInstance(ksp.KSP, NullUser.User).InstallList(modules, new RelationshipResolverOptions());

                // Check that the module is installed.
                Assert.IsTrue(File.Exists(mod_file_path));
            }
        }

        [Test]
        public void CanUninstallMod()
        {
            string mod_file_name = "DogeCoinFlag/Flags/dogecoin.png";

            // Create a new disposable KSP instance to run the test on.
            using (var ksp = new DisposableKSP())
            {
                KSPManager manager = new KSPManager(new NullUser(), new FakeWin32Registry(ksp.KSP)){CurrentInstance = ksp.KSP};

                Debug.WriteLine(ksp.KSP.DownloadCacheDir());
                Console.WriteLine(ksp.KSP.DownloadCacheDir());

                Assert.IsTrue(Directory.Exists(ksp.KSP.DownloadCacheDir()));

                string mod_file_path = Path.Combine(ksp.KSP.GameData(), mod_file_name);

                // Install the test mod.
                ksp.KSP.Cache.Store(TestData.DogeCoinFlag_101_module().download, TestData.DogeCoinFlagZip());
                ksp.KSP.Registry.AddAvailable(TestData.DogeCoinFlag_101_module());

                List<string> modules = new List<string> {TestData.DogeCoinFlag_101_module().identifier};

                CKAN.ModuleInstaller.GetInstance(manager.CurrentInstance, NullUser.User).InstallList(modules, new RelationshipResolverOptions());

                // Check that the module is installed.
                Assert.IsTrue(File.Exists(mod_file_path));

                // Attempt to uninstall it.
                CKAN.ModuleInstaller.GetInstance(manager.CurrentInstance, NullUser.User).UninstallList(modules);

                // Check that the module is not installed.
                Assert.IsFalse(File.Exists(mod_file_path));
            }
        }

        [Test]
        public void ModuleManagerInstancesAreDecoupled()
        {
            string mod_file_name = "DogeCoinFlag/Flags/dogecoin.png";

            // Create a new disposable KSP instance to run the test on.
            Assert.DoesNotThrow(delegate
            {
                for (int i = 0; i < 5; i++)
                {
                    using (DisposableKSP ksp = new DisposableKSP())
                    {
                        // Copy the zip file to the cache directory.
                        ksp.KSP.Cache.Store(TestData.DogeCoinFlag_101_module().download, TestData.DogeCoinFlagZip());

                        // Mark it as available in the registry.
                        ksp.KSP.Registry.AddAvailable(TestData.DogeCoinFlag_101_module());

                        // Attempt to install it.
                        List<string> modules = new List<string> {TestData.DogeCoinFlag_101_module().identifier};

                        CKAN.ModuleInstaller.GetInstance(ksp.KSP, NullUser.User).InstallList(modules, new RelationshipResolverOptions());

                        // Check that the module is installed.
                        string mod_file_path = Path.Combine(ksp.KSP.GameData(), mod_file_name);

                        Assert.IsTrue(File.Exists(mod_file_path));
                    }
                }
            }
            );
        }

        [TestCase("Ships")]
        [TestCase("Ships/VAB")]
        [TestCase("Ships/SPH")]
        public void AllowsInstallsToShipsDirectories(string directory)
        {
            // Arrange
            var zip = ZipFile.Create(new MemoryStream());
            zip.BeginUpdate();
            zip.AddDirectory("ExampleShips");
            zip.Add(new ZipEntry("/ExampleShips/AwesomeShip.craft") { Size = 0, CompressedSize = 0 });
            zip.CommitUpdate();

            var mod = CkanModule.FromJson(string.Format(@"
            {{
                ""spec_version"": 1,
                ""identifier"": ""AwesomeMod"",
                ""version"": ""1.0.0"",
                ""download"": ""https://awesomemod.example/AwesomeMod.zip"",
                ""install"": [
                    {{
                        ""file"": ""ExampleShips/AwesomeShip.craft"",
                        ""install_to"": ""{0}""
                    }}
                ]
            }}
            ", directory));

            // Act
            List<InstallableFile> results;
            using (var ksp = new DisposableKSP())
            {
                results = CKAN.ModuleInstaller.FindInstallableFiles(mod.install.First(), zip, ksp.KSP);
            }


            // Assert
            Assert.That(
                results.Count(i => i.destination.EndsWith(string.Format("/{0}/AwesomeShip.craft", directory))) == 1,
                Is.True
            );
<<<<<<< HEAD
=======
        }

        // TODO: It would be nice to merge this and the above function into one super
        // test.
        [Test]
        public void AllowInstallsToScenarios()
        {
            // Bogus zip with example to install.
            var zip = ZipFile.Create(new MemoryStream());
            zip.BeginUpdate();
            zip.AddDirectory("saves");
            zip.AddDirectory("saves/scenarios");
            zip.Add(new ZipEntry("/saves/scenarios/AwesomeRace.sfs") { Size = 0, CompressedSize = 0 });
            zip.CommitUpdate();

            // NB: The spec version really would be "v1.14", but travis is sad when it sees
            // releases that don't exist yet.
            var mod = CkanModule.FromJson(@"
                {
                    ""spec_version"": ""1"",
                    ""identifier"": ""AwesomeMod"",
                    ""version"": ""1.0.0"",
                    ""download"": ""https://awesomemod.example/AwesomeMod.zip"",
                    ""install"": [
                        {
                            ""file"": ""saves/scenarios/AwesomeRace.sfs"",
                            ""install_to"": ""Scenarios""
                        }
                    ]
                }")
            ;
            
            List<InstallableFile> results;
            using (var ksp = new DisposableKSP())
            {
                results = CKAN.ModuleInstaller.FindInstallableFiles(mod.install.First(), zip, ksp.KSP);

                Assert.AreEqual(
                    CKAN.KSPPathUtils.NormalizePath(
                        Path.Combine(ksp.KSP.GameDir(), "saves/scenarios/AwesomeRace.sfs")
                    ),
                    results.First().destination
                );
            }
>>>>>>> 3ca79ae7
        }

        private static void TestDogeCoinStanza(ModuleInstallDescriptor stanza)
        {
            Assert.AreEqual("GameData", stanza.install_to);
            Assert.AreEqual("DogeCoinFlag-1.01/GameData/DogeCoinFlag", stanza.file);
        }

    }
}
<|MERGE_RESOLUTION|>--- conflicted
+++ resolved
@@ -510,8 +510,6 @@
                 results.Count(i => i.destination.EndsWith(string.Format("/{0}/AwesomeShip.craft", directory))) == 1,
                 Is.True
             );
-<<<<<<< HEAD
-=======
         }
 
         // TODO: It would be nice to merge this and the above function into one super
@@ -556,7 +554,6 @@
                     results.First().destination
                 );
             }
->>>>>>> 3ca79ae7
         }
 
         private static void TestDogeCoinStanza(ModuleInstallDescriptor stanza)
